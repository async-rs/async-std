--- conflicted
+++ resolved
@@ -19,13 +19,8 @@
   - if   [[ -n "$BUILD_BOOK" ]]; then (test -x $HOME/.cargo/bin/mdbook || ./ci/install-mdbook.sh); fi
 
 script:
-<<<<<<< HEAD
-  - if ![[ -n "$BUILD_BOOK" ]]; then cargo check --features unstable --all --benches --bins --examples --tests && cargo test --features unstable --all; fi
-  - if  [[ -n "$BUILD_BOOK" ]]; then cargo test  --features unstable --all --benches --bins --examples --tests; fi
-=======
-  - if ! [[ -n "$BUILD_BOOK" ]]; then cargo check --all --benches --bins --examples --tests && cargo test --all; fi
-  - if   [[ -n "$BUILD_BOOK" ]]; then cargo test  --all --benches --bins --examples --tests; fi
->>>>>>> 374f0c9e
+  - if ! [[ -n "$BUILD_BOOK" ]]; then cargo check --features unstable --all --benches --bins --examples --tests && cargo test --features unstable --all; fi
+  - if   [[ -n "$BUILD_BOOK" ]]; then cargo test  --features unstable --all --benches --bins --examples --tests; fi
   - cargo fmt --all -- --check
   - if   [[ -n "$BUILD_DOCS" ]]; then cargo doc --features docs; fi
   - if   [[ -n "$BUILD_BOOK" ]]; then mdbook build docs && mdbook test -L ./target/debug/deps docs; fi