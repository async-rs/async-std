language: rust

env: RUSTFLAGS="-D warnings"

matrix:
  fast_finish: true
  include:
    - rust: nightly
      os: linux

    - rust: nightly
      os: osx
      osx_image: xcode9.2

    - rust: nightly-x86_64-pc-windows-msvc
      os: windows

    - name: fmt
      rust: nightly
      os: linux
      before_script:
        - rustup component add rustfmt
      script:
        - cargo fmt --all -- --check

    - name: docs
      rust: nightly
      os: linux
      script:
        - cargo doc --features docs

    - name: book
      rust: nightly
      os: linux
      before_script:
        - test -x $HOME/.cargo/bin/mdbook || ./ci/install-mdbook.sh
        - cargo build # to find 'extern crate async_std' by `mdbook test`
      script:
        - mdbook build docs
        - mdbook test -L ./target/debug/deps docs

script:
<<<<<<< HEAD
  - cargo check --all --benches --bins --examples --tests
  - cargo test --all
=======
  - if ! [[ -n "$BUILD_BOOK" ]]; then cargo check --features unstable --all --benches --bins --examples --tests && cargo test --features unstable --all; fi
  - if   [[ -n "$BUILD_BOOK" ]]; then cargo test  --features unstable --all --benches --bins --examples --tests; fi
  - cargo fmt --all -- --check
  - if   [[ -n "$BUILD_DOCS" ]]; then cargo doc --features docs; fi
  - if   [[ -n "$BUILD_BOOK" ]]; then mdbook build docs && mdbook test -L ./target/debug/deps docs; fi
>>>>>>> bff10fe8
<|MERGE_RESOLUTION|>--- conflicted
+++ resolved
@@ -40,13 +40,5 @@
         - mdbook test -L ./target/debug/deps docs
 
 script:
-<<<<<<< HEAD
-  - cargo check --all --benches --bins --examples --tests
-  - cargo test --all
-=======
-  - if ! [[ -n "$BUILD_BOOK" ]]; then cargo check --features unstable --all --benches --bins --examples --tests && cargo test --features unstable --all; fi
-  - if   [[ -n "$BUILD_BOOK" ]]; then cargo test  --features unstable --all --benches --bins --examples --tests; fi
-  - cargo fmt --all -- --check
-  - if   [[ -n "$BUILD_DOCS" ]]; then cargo doc --features docs; fi
-  - if   [[ -n "$BUILD_BOOK" ]]; then mdbook build docs && mdbook test -L ./target/debug/deps docs; fi
->>>>>>> bff10fe8
+  - cargo check --features unstable --all --benches --bins --examples --tests
+  - cargo test --features unstable --all