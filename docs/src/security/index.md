--- conflicted
+++ resolved
@@ -8,10 +8,5 @@
 
 Patches improving the resilience of the library or the testing setup are happily accepted on our [github org][github].
 
-<<<<<<< HEAD
 [security-policies]: /security/policy
 [github]: https://github.com/async-rs/
-=======
-[security-policy]: /security/policy
-[github]: https://github.com/async-rs
->>>>>>> da10be50
