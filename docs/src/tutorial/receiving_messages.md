--- conflicted
+++ resolved
@@ -7,14 +7,6 @@
 2. interpret the first line as a login
 3. parse the rest of the lines as a  `login: message`
 
-<<<<<<< HEAD
-```rust
-use async_std::io::BufReader;
-use async_std::net::TcpStream;
-use async_std::io::BufReader;
-
-async fn accept_loop(addr: impl ToSocketAddrs) -> Result<()> {
-=======
 ```rust,edition2018
 # extern crate async_std;
 # use async_std::{
@@ -26,8 +18,7 @@
 #
 # type Result<T> = std::result::Result<T, Box<dyn std::error::Error + Send + Sync>>;
 #
-async fn server(addr: impl ToSocketAddrs) -> Result<()> {
->>>>>>> 91f002d1
+async fn accept_loop(addr: impl ToSocketAddrs) -> Result<()> {
     let listener = TcpListener::bind(addr).await?;
     let mut incoming = listener.incoming();
     while let Some(stream) = incoming.next().await {
@@ -80,11 +71,6 @@
 That is, `task::spawn` does not return an error immediately (it can't, it needs to run the future to completion first), only after it is joined.
 We can "fix" it by waiting for the task to be joined, like this:
 
-<<<<<<< HEAD
-```rust
-let handle = task::spawn(connection_loop(stream));
-handle.await?
-=======
 ```rust,edition2018
 # #![feature(async_closure)]
 # extern crate async_std;
@@ -97,7 +83,7 @@
 #
 # type Result<T> = std::result::Result<T, Box<dyn std::error::Error + Send + Sync>>;
 #
-# async fn client(stream: TcpStream) -> Result<()> {
+# async fn connection_loop(stream: TcpStream) -> Result<()> {
 #     let reader = BufReader::new(&stream); // 2
 #     let mut lines = reader.lines();
 #
@@ -120,10 +106,9 @@
 # }
 #
 # async move |stream| {
-let handle = task::spawn(client(stream));
+let handle = task::spawn(connection_loop(stream));
 handle.await
 # };
->>>>>>> 91f002d1
 ```
 
 The `.await` waits until the client finishes, and `?` propagates the result.
