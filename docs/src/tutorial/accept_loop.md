--- conflicted
+++ resolved
@@ -25,11 +25,7 @@
 
 Now we can write the server's accept loop:
 
-<<<<<<< HEAD
 ```rust
-async fn accept_loop(addr: impl ToSocketAddrs) -> Result<()> { // 1
-=======
-```rust,edition2018
 # extern crate async_std;
 # use async_std::{
 #     net::{TcpListener, ToSocketAddrs},
@@ -38,8 +34,8 @@
 #
 # type Result<T> = std::result::Result<T, Box<dyn std::error::Error + Send + Sync>>;
 #
-async fn server(addr: impl ToSocketAddrs) -> Result<()> { // 1
->>>>>>> 91f002d1
+async fn accept_loop(addr: impl ToSocketAddrs) -> Result<()> { // 1
+
     let listener = TcpListener::bind(addr).await?; // 2
     let mut incoming = listener.incoming();
     while let Some(stream) = incoming.next().await { // 3
@@ -67,11 +63,6 @@
 
 Finally, let's add main:
 
-<<<<<<< HEAD
-```rust
-fn main() -> Result<()> {
-    let fut = accept_loop("127.0.0.1:8080");
-=======
 ```rust,edition2018
 # extern crate async_std;
 # use async_std::{
@@ -93,8 +84,7 @@
 #
 // main
 fn run() -> Result<()> {
-    let fut = server("127.0.0.1:8080");
->>>>>>> 91f002d1
+    let fut = accept_loop("127.0.0.1:8080");
     task::block_on(fut)
 }
 ```
