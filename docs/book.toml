[book]
authors = ["The async-std maintainers"]
language = "en"
multilingual = false
src = "src"
title = "Async programming in Rust with async-std"

<<<<<<< HEAD

[output.linkcheck]
# Should we check links on the internet? Enabling this option adds a
# non-negligible performance impact
follow-web-links = false

# Are we allowed to link to files outside of the book's root directory? This
# may help prevent linking to sensitive files (e.g. "../../../../etc/shadow")
traverse-parent-directories = false
=======
[build]
create-missing = false

[output.html]
git-repository-url = "https://github.com/async-rs/async-std"
git-repository-icon = "fa-github"
>>>>>>> 8129da95
<|MERGE_RESOLUTION|>--- conflicted
+++ resolved
@@ -5,7 +5,12 @@
 src = "src"
 title = "Async programming in Rust with async-std"
 
-<<<<<<< HEAD
+[build]
+create-missing = false
+
+[output.html]
+git-repository-url = "https://github.com/async-rs/async-std"
+git-repository-icon = "fa-github"
 
 [output.linkcheck]
 # Should we check links on the internet? Enabling this option adds a
@@ -14,12 +19,4 @@
 
 # Are we allowed to link to files outside of the book's root directory? This
 # may help prevent linking to sensitive files (e.g. "../../../../etc/shadow")
-traverse-parent-directories = false
-=======
-[build]
-create-missing = false
-
-[output.html]
-git-repository-url = "https://github.com/async-rs/async-std"
-git-repository-icon = "fa-github"
->>>>>>> 8129da95
+traverse-parent-directories = false