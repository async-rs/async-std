use std::borrow::Cow;
use std::pin::Pin;

use crate::prelude::*;
use crate::stream::{self, IntoStream};

impl stream::Extend<char> for String {
    fn extend<'a, S: IntoStream<Item = char> + 'a>(
        &'a mut self,
        stream: S,
    ) -> Pin<Box<dyn Future<Output = ()> + 'a>> {
        let stream = stream.into_stream();
        self.reserve(stream.size_hint().0);

<<<<<<< HEAD
        Box::pin(stream.for_each(move |c| {
            self.push(c);
            async {}
        }))
=======
        Box::pin(async move {
            pin_utils::pin_mut!(stream);

            while let Some(item) = stream.next().await {
                self.push(item);
            }
        })
>>>>>>> fc4e4725
    }
}

impl<'b> stream::Extend<&'b char> for String {
    fn extend<'a, S: IntoStream<Item = &'b char> + 'a>(
        &'a mut self,
        stream: S,
    ) -> Pin<Box<dyn Future<Output = ()> + 'a>> {
        let stream = stream.into_stream();

        Box::pin(async move {
            pin_utils::pin_mut!(stream);

            while let Some(item) = stream.next().await {
                self.push(*item);
            }
        })
    }
}

impl<'b> stream::Extend<&'b str> for String {
    fn extend<'a, S: IntoStream<Item = &'b str> + 'a>(
        &'a mut self,
        stream: S,
<<<<<<< HEAD
    ) -> Pin<Box<dyn Future<Output = ()> + 'a>>
    where
        'b: 'a,
    {
        Box::pin(stream.into_stream().for_each(move |s| {
            self.push_str(s);
            async {}
        }))
=======
    ) -> Pin<Box<dyn Future<Output = ()> + 'a>> {
        let stream = stream.into_stream();

        Box::pin(async move {
            pin_utils::pin_mut!(stream);

            while let Some(item) = stream.next().await {
                self.push_str(item);
            }
        })
>>>>>>> fc4e4725
    }
}

impl stream::Extend<String> for String {
    fn extend<'a, S: IntoStream<Item = String> + 'a>(
        &'a mut self,
        stream: S,
    ) -> Pin<Box<dyn Future<Output = ()> + 'a>> {
<<<<<<< HEAD
        Box::pin(stream.into_stream().for_each(move |s| {
            self.push_str(&s);
            async {}
        }))
=======
        let stream = stream.into_stream();

        Box::pin(async move {
            pin_utils::pin_mut!(stream);

            while let Some(item) = stream.next().await {
                self.push_str(&item);
            }
        })
>>>>>>> fc4e4725
    }
}

impl<'b> stream::Extend<Cow<'b, str>> for String {
    fn extend<'a, S: IntoStream<Item = Cow<'b, str>> + 'a>(
        &'a mut self,
        stream: S,
<<<<<<< HEAD
    ) -> Pin<Box<dyn Future<Output = ()> + 'a>>
    where
        'b: 'a,
    {
        Box::pin(stream.into_stream().for_each(move |s| {
            self.push_str(&s);
            async {}
        }))
=======
    ) -> Pin<Box<dyn Future<Output = ()> + 'a>> {
        let stream = stream.into_stream();

        Box::pin(async move {
            pin_utils::pin_mut!(stream);

            while let Some(item) = stream.next().await {
                self.push_str(&item);
            }
        })
>>>>>>> fc4e4725
    }
}<|MERGE_RESOLUTION|>--- conflicted
+++ resolved
@@ -12,12 +12,6 @@
         let stream = stream.into_stream();
         self.reserve(stream.size_hint().0);
 
-<<<<<<< HEAD
-        Box::pin(stream.for_each(move |c| {
-            self.push(c);
-            async {}
-        }))
-=======
         Box::pin(async move {
             pin_utils::pin_mut!(stream);
 
@@ -25,7 +19,6 @@
                 self.push(item);
             }
         })
->>>>>>> fc4e4725
     }
 }
 
@@ -50,16 +43,6 @@
     fn extend<'a, S: IntoStream<Item = &'b str> + 'a>(
         &'a mut self,
         stream: S,
-<<<<<<< HEAD
-    ) -> Pin<Box<dyn Future<Output = ()> + 'a>>
-    where
-        'b: 'a,
-    {
-        Box::pin(stream.into_stream().for_each(move |s| {
-            self.push_str(s);
-            async {}
-        }))
-=======
     ) -> Pin<Box<dyn Future<Output = ()> + 'a>> {
         let stream = stream.into_stream();
 
@@ -70,7 +53,6 @@
                 self.push_str(item);
             }
         })
->>>>>>> fc4e4725
     }
 }
 
@@ -78,40 +60,6 @@
     fn extend<'a, S: IntoStream<Item = String> + 'a>(
         &'a mut self,
         stream: S,
-    ) -> Pin<Box<dyn Future<Output = ()> + 'a>> {
-<<<<<<< HEAD
-        Box::pin(stream.into_stream().for_each(move |s| {
-            self.push_str(&s);
-            async {}
-        }))
-=======
-        let stream = stream.into_stream();
-
-        Box::pin(async move {
-            pin_utils::pin_mut!(stream);
-
-            while let Some(item) = stream.next().await {
-                self.push_str(&item);
-            }
-        })
->>>>>>> fc4e4725
-    }
-}
-
-impl<'b> stream::Extend<Cow<'b, str>> for String {
-    fn extend<'a, S: IntoStream<Item = Cow<'b, str>> + 'a>(
-        &'a mut self,
-        stream: S,
-<<<<<<< HEAD
-    ) -> Pin<Box<dyn Future<Output = ()> + 'a>>
-    where
-        'b: 'a,
-    {
-        Box::pin(stream.into_stream().for_each(move |s| {
-            self.push_str(&s);
-            async {}
-        }))
-=======
     ) -> Pin<Box<dyn Future<Output = ()> + 'a>> {
         let stream = stream.into_stream();
 
@@ -122,6 +70,22 @@
                 self.push_str(&item);
             }
         })
->>>>>>> fc4e4725
+    }
+}
+
+impl<'b> stream::Extend<Cow<'b, str>> for String {
+    fn extend<'a, S: IntoStream<Item = Cow<'b, str>> + 'a>(
+        &'a mut self,
+        stream: S,
+    ) -> Pin<Box<dyn Future<Output = ()> + 'a>> {
+        let stream = stream.into_stream();
+
+        Box::pin(async move {
+            pin_utils::pin_mut!(stream);
+
+            while let Some(item) = stream.next().await {
+                self.push_str(&item);
+            }
+        })
     }
 }