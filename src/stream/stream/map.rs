use core::pin::Pin;

use pin_project_lite::pin_project;

use crate::future::Future;
use crate::stream::Stream;
use crate::task::{Context, Poll};

<<<<<<< HEAD
#[doc(hidden)]
#[allow(missing_debug_implementations)]
pub struct Map<S, F, T, Fut, B> {
    stream: S,
    f: F,
    future: Option<Fut>,
    __from: PhantomData<T>,
    __to: PhantomData<B>,
}

impl<S, F, T, Fut, B> Map<S, F, T, Fut, B> {
    pin_utils::unsafe_pinned!(stream: S);
    pin_utils::unsafe_unpinned!(f: F);
    pin_utils::unsafe_pinned!(future: Option<Fut>);

=======
pin_project! {
    /// A stream that maps value of another stream with a function.
    #[derive(Debug)]
    pub struct Map<S, F> {
        #[pin]
        stream: S,
        f: F,
    }
}

impl<S, F> Map<S, F> {
>>>>>>> fc4e4725
    pub(crate) fn new(stream: S, f: F) -> Self {
        Self {
            stream,
            f,
<<<<<<< HEAD
            future: None,
            __from: PhantomData,
            __to: PhantomData,
        }
    }
}

impl<S, F, Fut, B> Stream for Map<S, F, S::Item, Fut, B>
=======
        }
    }
}

impl<S, F, B> Stream for Map<S, F>
>>>>>>> fc4e4725
where
    S: Stream,
    F: FnMut(S::Item) -> Fut,
    Fut: Future<Output = B>,
{
    type Item = B;

<<<<<<< HEAD
    fn poll_next(mut self: Pin<&mut Self>, cx: &mut Context<'_>) -> Poll<Option<Self::Item>> {
        loop {
            match self.future.is_some() {
                false => {
                    let next = futures_core::ready!(self.as_mut().stream().poll_next(cx));
                    match next {
                        Some(v) => {
                            let fut = (self.as_mut().f())(v);
                            self.as_mut().future().set(Some(fut));
                        }
                        None => {
                            return Poll::Ready(None);
                        }
                    }
                }
                true => {
                    let res =
                        futures_core::ready!(self.as_mut().future().as_pin_mut().unwrap().poll(cx));
                    self.as_mut().future().set(None);
                    return Poll::Ready(Some(res));
                }
            }
        }
=======
    fn poll_next(self: Pin<&mut Self>, cx: &mut Context<'_>) -> Poll<Option<Self::Item>> {
        let this = self.project();
        let next = futures_core::ready!(this.stream.poll_next(cx));
        Poll::Ready(next.map(this.f))
>>>>>>> fc4e4725
    }
}<|MERGE_RESOLUTION|>--- conflicted
+++ resolved
@@ -1,3 +1,4 @@
+use core::marker::PhantomData;
 use core::pin::Pin;
 
 use pin_project_lite::pin_project;
@@ -6,40 +7,25 @@
 use crate::stream::Stream;
 use crate::task::{Context, Poll};
 
-<<<<<<< HEAD
-#[doc(hidden)]
-#[allow(missing_debug_implementations)]
-pub struct Map<S, F, T, Fut, B> {
-    stream: S,
-    f: F,
-    future: Option<Fut>,
-    __from: PhantomData<T>,
-    __to: PhantomData<B>,
+pin_project! {
+    /// A stream that maps value of another stream with a function.
+    #[derive(Debug)]
+    pub struct Map<S, F, T, Fut, B> {
+        #[pin]
+        stream: S,
+        f: F,
+		#[pin]
+		future: Option<Fut>,
+		__from: PhantomData<T>,
+		__to: PhantomData<B>,
+	}
 }
 
 impl<S, F, T, Fut, B> Map<S, F, T, Fut, B> {
-    pin_utils::unsafe_pinned!(stream: S);
-    pin_utils::unsafe_unpinned!(f: F);
-    pin_utils::unsafe_pinned!(future: Option<Fut>);
-
-=======
-pin_project! {
-    /// A stream that maps value of another stream with a function.
-    #[derive(Debug)]
-    pub struct Map<S, F> {
-        #[pin]
-        stream: S,
-        f: F,
-    }
-}
-
-impl<S, F> Map<S, F> {
->>>>>>> fc4e4725
     pub(crate) fn new(stream: S, f: F) -> Self {
         Self {
             stream,
             f,
-<<<<<<< HEAD
             future: None,
             __from: PhantomData,
             __to: PhantomData,
@@ -48,13 +34,6 @@
 }
 
 impl<S, F, Fut, B> Stream for Map<S, F, S::Item, Fut, B>
-=======
-        }
-    }
-}
-
-impl<S, F, B> Stream for Map<S, F>
->>>>>>> fc4e4725
 where
     S: Stream,
     F: FnMut(S::Item) -> Fut,
@@ -62,16 +41,16 @@
 {
     type Item = B;
 
-<<<<<<< HEAD
-    fn poll_next(mut self: Pin<&mut Self>, cx: &mut Context<'_>) -> Poll<Option<Self::Item>> {
+    fn poll_next(self: Pin<&mut Self>, cx: &mut Context<'_>) -> Poll<Option<Self::Item>> {
+        let mut this = self.project();
         loop {
-            match self.future.is_some() {
+            match this.future.is_some() {
                 false => {
-                    let next = futures_core::ready!(self.as_mut().stream().poll_next(cx));
+                    let next = futures_core::ready!(this.stream.as_mut().poll_next(cx));
                     match next {
                         Some(v) => {
-                            let fut = (self.as_mut().f())(v);
-                            self.as_mut().future().set(Some(fut));
+                            let fut = (this.f)(v);
+                            this.future.as_mut().set(Some(fut));
                         }
                         None => {
                             return Poll::Ready(None);
@@ -80,17 +59,11 @@
                 }
                 true => {
                     let res =
-                        futures_core::ready!(self.as_mut().future().as_pin_mut().unwrap().poll(cx));
-                    self.as_mut().future().set(None);
+                        futures_core::ready!(this.future.as_mut().as_pin_mut().unwrap().poll(cx));
+                    this.future.as_mut().set(None);
                     return Poll::Ready(Some(res));
                 }
             }
         }
-=======
-    fn poll_next(self: Pin<&mut Self>, cx: &mut Context<'_>) -> Poll<Option<Self::Item>> {
-        let this = self.project();
-        let next = futures_core::ready!(this.stream.poll_next(cx));
-        Poll::Ready(next.map(this.f))
->>>>>>> fc4e4725
     }
 }