--- conflicted
+++ resolved
@@ -1,4 +1,5 @@
 use core::pin::Pin;
+use core::marker::PhantomData;
 use core::future::Future;
 
 use pin_project_lite::pin_project;
@@ -6,39 +7,24 @@
 use crate::stream::Stream;
 use crate::task::{Context, Poll};
 
-<<<<<<< HEAD
-#[doc(hidden)]
-#[allow(missing_debug_implementations)]
-pub struct ForEachFuture<S, F, Fut, T> {
-    stream: S,
-    f: F,
-    future: Option<Fut>,
-    __t: PhantomData<T>,
+pin_project! {
+    #[doc(hidden)]
+    #[allow(missing_debug_implementations)]
+    pub struct ForEachFuture<S, F, Fut, T> {
+        #[pin]
+        stream: S,
+        f: F,
+		#[pin]
+		future: Option<Fut>,
+		__t: PhantomData<T>,
+    }
 }
 
 impl<S, F, Fut, T> ForEachFuture<S, F, Fut, T> {
-    pin_utils::unsafe_pinned!(stream: S);
-    pin_utils::unsafe_pinned!(future: Option<Fut>);
-    pin_utils::unsafe_unpinned!(f: F);
-
-=======
-pin_project! {
-    #[doc(hidden)]
-    #[allow(missing_debug_implementations)]
-    pub struct ForEachFuture<S, F> {
-        #[pin]
-        stream: S,
-        f: F,
-    }
-}
-
-impl<S, F> ForEachFuture<S, F> {
->>>>>>> fc4e4725
     pub(super) fn new(stream: S, f: F) -> Self {
         Self {
             stream,
             f,
-<<<<<<< HEAD
             future: None,
             __t: PhantomData,
         }
@@ -46,13 +32,6 @@
 }
 
 impl<S, F, Fut> Future for ForEachFuture<S, F, Fut, S::Item>
-=======
-        }
-    }
-}
-
-impl<S, F> Future for ForEachFuture<S, F>
->>>>>>> fc4e4725
 where
     S: Stream + Sized,
     F: FnMut(S::Item) -> Fut,
@@ -63,32 +42,24 @@
     fn poll(self: Pin<&mut Self>, cx: &mut Context<'_>) -> Poll<Self::Output> {
         let mut this = self.project();
         loop {
-<<<<<<< HEAD
-            match self.future.is_some() {
+            match this.future.is_some() {
                 false => {
-                    let next = futures_core::ready!(self.as_mut().stream().poll_next(cx));
+                    let next = futures_core::ready!(this.stream.as_mut().poll_next(cx));
 
                     match next {
                         Some(v) => {
-                            let fut = (self.as_mut().f())(v);
-                            self.as_mut().future().set(Some(fut));
+                            let fut = (this.f)(v);
+                            this.future.as_mut().set(Some(fut));
                         }
                         None => return Poll::Ready(()),
                     }
                 }
                 true => {
                     let _ =
-                        futures_core::ready!(self.as_mut().future().as_pin_mut().unwrap().poll(cx));
+                        futures_core::ready!(this.future.as_mut().as_pin_mut().unwrap().poll(cx));
 
-                    self.as_mut().future().set(None);
+                    this.future.as_mut().set(None);
                 }
-=======
-            let next = futures_core::ready!(this.stream.as_mut().poll_next(cx));
-
-            match next {
-                Some(v) => (this.f)(v),
-                None => return Poll::Ready(()),
->>>>>>> fc4e4725
             }
         }
     }
