use core::future::Future;
use core::pin::Pin;

use pin_project_lite::pin_project;

use crate::stream::Stream;
use crate::task::{Context, Poll};

<<<<<<< HEAD
#[doc(hidden)]
#[allow(missing_debug_implementations)]
pub struct FoldFuture<S, F, Fut, T, B> {
    stream: S,
    f: F,
    future: Option<Fut>,
    acc: Option<B>,
    __t: PhantomData<T>,
}

impl<S, F, Fut, T, B> FoldFuture<S, F, Fut, T, B> {
    pin_utils::unsafe_pinned!(stream: S);
    pin_utils::unsafe_unpinned!(f: F);
    pin_utils::unsafe_unpinned!(acc: Option<B>);
    pin_utils::unsafe_pinned!(future: Option<Fut>);

=======
pin_project! {
    #[derive(Debug)]
    pub struct FoldFuture<S, F, B> {
        #[pin]
        stream: S,
        f: F,
        acc: Option<B>,
    }
}

impl<S, F, B> FoldFuture<S, F, B> {
>>>>>>> fc4e4725
    pub(super) fn new(stream: S, init: B, f: F) -> Self {
        Self {
            stream,
            f,
            future: None,
            acc: Some(init),
        }
    }
}

<<<<<<< HEAD
impl<S, F, Fut, B> Future for FoldFuture<S, F, Fut, S::Item, B>
=======
impl<S, F, B> Future for FoldFuture<S, F, B>
>>>>>>> fc4e4725
where
    S: Stream + Sized,
    F: FnMut(B, S::Item) -> Fut,
    Fut: Future<Output = B>,
{
    type Output = B;

    fn poll(self: Pin<&mut Self>, cx: &mut Context<'_>) -> Poll<Self::Output> {
        let mut this = self.project();
        loop {
<<<<<<< HEAD
            match self.future.is_some() {
                false => {
                    let next = futures_core::ready!(self.as_mut().stream().poll_next(cx));

                    match next {
                        Some(v) => {
                            let old = self.as_mut().acc().take().unwrap();
                            let fut = (self.as_mut().f())(old, v);
                            self.as_mut().future().set(Some(fut));
                        }
                        None => return Poll::Ready(self.as_mut().acc().take().unwrap()),
                    }
                }
                true => {
                    let res =
                        futures_core::ready!(self.as_mut().future().as_pin_mut().unwrap().poll(cx));
                    self.as_mut().future().set(None);
                    *self.as_mut().acc() = Some(res);
                }
=======
            let next = futures_core::ready!(this.stream.as_mut().poll_next(cx));

            match next {
                Some(v) => {
                    let old = this.acc.take().unwrap();
                    let new = (this.f)(old, v);
                    *this.acc = Some(new);
                }
                None => return Poll::Ready(this.acc.take().unwrap()),
>>>>>>> fc4e4725
            }
        }
    }
}<|MERGE_RESOLUTION|>--- conflicted
+++ resolved
@@ -1,3 +1,4 @@
+use core::marker::PhantomData;
 use core::future::Future;
 use core::pin::Pin;
 
@@ -6,51 +7,32 @@
 use crate::stream::Stream;
 use crate::task::{Context, Poll};
 
-<<<<<<< HEAD
-#[doc(hidden)]
-#[allow(missing_debug_implementations)]
-pub struct FoldFuture<S, F, Fut, T, B> {
-    stream: S,
-    f: F,
-    future: Option<Fut>,
-    acc: Option<B>,
-    __t: PhantomData<T>,
+pin_project! {
+    #[derive(Debug)]
+    pub struct FoldFuture<S, F, Fut, T, B> {
+        #[pin]
+        stream: S,
+        f: F,
+		#[pin]
+		future: Option<Fut>,
+        acc: Option<B>,
+		__t: PhantomData<T>,
+    }
 }
 
 impl<S, F, Fut, T, B> FoldFuture<S, F, Fut, T, B> {
-    pin_utils::unsafe_pinned!(stream: S);
-    pin_utils::unsafe_unpinned!(f: F);
-    pin_utils::unsafe_unpinned!(acc: Option<B>);
-    pin_utils::unsafe_pinned!(future: Option<Fut>);
-
-=======
-pin_project! {
-    #[derive(Debug)]
-    pub struct FoldFuture<S, F, B> {
-        #[pin]
-        stream: S,
-        f: F,
-        acc: Option<B>,
-    }
-}
-
-impl<S, F, B> FoldFuture<S, F, B> {
->>>>>>> fc4e4725
     pub(super) fn new(stream: S, init: B, f: F) -> Self {
         Self {
             stream,
             f,
             future: None,
             acc: Some(init),
+			__t: PhantomData,
         }
     }
 }
 
-<<<<<<< HEAD
 impl<S, F, Fut, B> Future for FoldFuture<S, F, Fut, S::Item, B>
-=======
-impl<S, F, B> Future for FoldFuture<S, F, B>
->>>>>>> fc4e4725
 where
     S: Stream + Sized,
     F: FnMut(B, S::Item) -> Fut,
@@ -61,37 +43,25 @@
     fn poll(self: Pin<&mut Self>, cx: &mut Context<'_>) -> Poll<Self::Output> {
         let mut this = self.project();
         loop {
-<<<<<<< HEAD
-            match self.future.is_some() {
+            match this.future.is_some() {
                 false => {
-                    let next = futures_core::ready!(self.as_mut().stream().poll_next(cx));
+                    let next = futures_core::ready!(this.stream.as_mut().poll_next(cx));
 
                     match next {
                         Some(v) => {
-                            let old = self.as_mut().acc().take().unwrap();
-                            let fut = (self.as_mut().f())(old, v);
-                            self.as_mut().future().set(Some(fut));
+                            let old = this.acc.take().unwrap();
+                            let fut = (this.f)(old, v);
+                            this.future.as_mut().set(Some(fut));
                         }
-                        None => return Poll::Ready(self.as_mut().acc().take().unwrap()),
+                        None => return Poll::Ready(this.acc.take().unwrap()),
                     }
                 }
                 true => {
                     let res =
-                        futures_core::ready!(self.as_mut().future().as_pin_mut().unwrap().poll(cx));
-                    self.as_mut().future().set(None);
-                    *self.as_mut().acc() = Some(res);
+                        futures_core::ready!(this.future.as_mut().as_pin_mut().unwrap().poll(cx));
+                    this.future.as_mut().set(None);
+                    *this.acc = Some(res);
                 }
-=======
-            let next = futures_core::ready!(this.stream.as_mut().poll_next(cx));
-
-            match next {
-                Some(v) => {
-                    let old = this.acc.take().unwrap();
-                    let new = (this.f)(old, v);
-                    *this.acc = Some(new);
-                }
-                None => return Poll::Ready(this.acc.take().unwrap()),
->>>>>>> fc4e4725
             }
         }
     }
