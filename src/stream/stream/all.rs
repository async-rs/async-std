use core::marker::PhantomData;
use core::pin::Pin;
use core::future::Future;

use crate::stream::Stream;
use crate::task::{Context, Poll};

#[doc(hidden)]
#[allow(missing_debug_implementations)]
pub struct AllFuture<'a, S, F, Fut, T> {
    pub(crate) stream: &'a mut S,
    pub(crate) f: F,
<<<<<<< HEAD
    pub(crate) result: bool,
    pub(crate) future: Option<Fut>,
    pub(crate) _marker: PhantomData<T>,
}

impl<'a, S, F, Fut, T> AllFuture<'a, S, F, Fut, T> {
    pin_utils::unsafe_pinned!(stream: &'a mut S);
    pin_utils::unsafe_unpinned!(f: F);
    pin_utils::unsafe_pinned!(future: Option<Fut>);
}
=======
    pub(crate) _marker: PhantomData<T>,
}

impl<'a, S, F, T> AllFuture<'a, S, F, T> {
    pub(crate) fn new(stream: &'a mut S, f: F) -> Self {
        Self {
            stream,
            f,
            _marker: PhantomData,
        }
    }
}

impl<S: Unpin, F, T> Unpin for AllFuture<'_, S, F, T> {}
>>>>>>> fc4e4725

impl<S, F, Fut> Future for AllFuture<'_, S, F, Fut, S::Item>
where
    S: Stream + Unpin + Sized,
    F: FnMut(S::Item) -> Fut,
    Fut: Future<Output = bool>,
{
    type Output = bool;

    fn poll(mut self: Pin<&mut Self>, cx: &mut Context<'_>) -> Poll<Self::Output> {
<<<<<<< HEAD
        loop {
            match self.future.is_some() {
                false => {
                    let next = futures_core::ready!(self.as_mut().stream().poll_next(cx));
                    match next {
                        Some(v) => {
                            let fut = (self.as_mut().f())(v);
                            self.as_mut().future().set(Some(fut));
                        }
                        None => return Poll::Ready(self.result),
                    }
                }
                true => {
                    let res =
                        futures_core::ready!(self.as_mut().future().as_pin_mut().unwrap().poll(cx));
=======
        let next = futures_core::ready!(Pin::new(&mut *self.stream).poll_next(cx));

        match next {
            Some(v) => {
                let result = (&mut self.f)(v);
>>>>>>> fc4e4725

                    self.as_mut().future().set(None);
                    if !res {
                        return Poll::Ready(false);
                    }
                }
            }
<<<<<<< HEAD
=======
            None => Poll::Ready(true),
>>>>>>> fc4e4725
        }
    }
}<|MERGE_RESOLUTION|>--- conflicted
+++ resolved
@@ -10,7 +10,6 @@
 pub struct AllFuture<'a, S, F, Fut, T> {
     pub(crate) stream: &'a mut S,
     pub(crate) f: F,
-<<<<<<< HEAD
     pub(crate) result: bool,
     pub(crate) future: Option<Fut>,
     pub(crate) _marker: PhantomData<T>,
@@ -21,22 +20,18 @@
     pin_utils::unsafe_unpinned!(f: F);
     pin_utils::unsafe_pinned!(future: Option<Fut>);
 }
-=======
-    pub(crate) _marker: PhantomData<T>,
-}
 
-impl<'a, S, F, T> AllFuture<'a, S, F, T> {
+impl<'a, S, Fut, F, T> AllFuture<'a, S, F, Fut, T> {
     pub(crate) fn new(stream: &'a mut S, f: F) -> Self {
         Self {
             stream,
             f,
+			result: true,
+			future: None,
             _marker: PhantomData,
         }
     }
 }
-
-impl<S: Unpin, F, T> Unpin for AllFuture<'_, S, F, T> {}
->>>>>>> fc4e4725
 
 impl<S, F, Fut> Future for AllFuture<'_, S, F, Fut, S::Item>
 where
@@ -47,7 +42,6 @@
     type Output = bool;
 
     fn poll(mut self: Pin<&mut Self>, cx: &mut Context<'_>) -> Poll<Self::Output> {
-<<<<<<< HEAD
         loop {
             match self.future.is_some() {
                 false => {
@@ -63,13 +57,6 @@
                 true => {
                     let res =
                         futures_core::ready!(self.as_mut().future().as_pin_mut().unwrap().poll(cx));
-=======
-        let next = futures_core::ready!(Pin::new(&mut *self.stream).poll_next(cx));
-
-        match next {
-            Some(v) => {
-                let result = (&mut self.f)(v);
->>>>>>> fc4e4725
 
                     self.as_mut().future().set(None);
                     if !res {
@@ -77,10 +64,6 @@
                     }
                 }
             }
-<<<<<<< HEAD
-=======
-            None => Poll::Ready(true),
->>>>>>> fc4e4725
         }
     }
 }