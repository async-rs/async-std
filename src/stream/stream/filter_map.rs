--- conflicted
+++ resolved
@@ -1,3 +1,4 @@
+use core::marker::PhantomData;
 use core::pin::Pin;
 use core::task::{Context, Poll};
 
@@ -6,59 +7,32 @@
 use crate::future::Future;
 use crate::stream::Stream;
 
-<<<<<<< HEAD
-#[doc(hidden)]
-#[allow(missing_debug_implementations)]
-pub struct FilterMap<S, F, Fut, T, B> {
-    stream: S,
-    f: F,
-    future: Option<Fut>,
-    __from: PhantomData<T>,
-    __to: PhantomData<B>,
-}
-
-impl<S, F, Fut, T, B> Unpin for FilterMap<S, F, Fut, T, B>
-where
-    S: Unpin,
-    Fut: Unpin,
-{
+pin_project! {
+    #[derive(Debug)]
+    pub struct FilterMap<S, F, Fut, T, B> {
+        #[pin]
+        stream: S,
+        f: F,
+		#[pin]
+		future: Option<Fut>,
+		__from: PhantomData<T>,
+		__to: PhantomData<B>,
+	}
 }
 
 impl<S, F, Fut, T, B> FilterMap<S, F, Fut, T, B> {
-    pin_utils::unsafe_pinned!(stream: S);
-    pin_utils::unsafe_pinned!(future: Option<Fut>);
-    pin_utils::unsafe_unpinned!(f: F);
-
     pub(crate) fn new(stream: S, f: F) -> Self {
-        FilterMap {
-            stream,
-            f,
-            future: None,
-            __from: PhantomData,
-            __to: PhantomData,
-        }
+        Self {
+			stream,
+			f,
+			future: None,
+			__from: PhantomData,
+			__to: PhantomData,
+		}
     }
 }
 
-impl<S, F, Fut, B> Stream for FilterMap<S, F, Fut, S::Item, B>
-=======
-pin_project! {
-    #[derive(Debug)]
-    pub struct FilterMap<S, F> {
-        #[pin]
-        stream: S,
-        f: F,
-    }
-}
-
-impl<S, F> FilterMap<S, F> {
-    pub(crate) fn new(stream: S, f: F) -> Self {
-        Self { stream, f }
-    }
-}
-
-impl<S, F, B> Stream for FilterMap<S, F>
->>>>>>> fc4e4725
+impl<S, F, Fut, T, B> Stream for FilterMap<S, F, Fut, T, B>
 where
     S: Stream,
     F: FnMut(S::Item) -> Fut,
@@ -66,40 +40,29 @@
 {
     type Item = B;
 
-<<<<<<< HEAD
-    fn poll_next(mut self: Pin<&mut Self>, cx: &mut Context<'_>) -> Poll<Option<Self::Item>> {
+    fn poll_next(self: Pin<&mut Self>, cx: &mut Context<'_>) -> Poll<Option<Self::Item>> {
+        let mut this = self.project();
         loop {
-            match self.future.is_some() {
+            match this.future.is_some() {
                 false => {
-                    let next = futures_core::ready!(self.as_mut().stream().poll_next(cx));
+                    let next = futures_core::ready!(this.stream.as_mut().poll_next(cx));
                     match next {
                         Some(v) => {
-                            let fut = self.as_mut().f()(v);
-                            self.as_mut().future().set(Some(fut));
+                            let fut = (this.f)(v);
+                            this.future.as_mut().set(Some(fut));
                         }
                         None => return Poll::Ready(None),
                     }
                 }
                 true => {
                     let res =
-                        futures_core::ready!(self.as_mut().future().as_pin_mut().unwrap().poll(cx));
+                        futures_core::ready!(this.future.as_mut().as_pin_mut().unwrap().poll(cx));
 
-                    self.as_mut().future().set(None);
+                    this.future.as_mut().set(None);
 
                     if let Some(b) = res {
                         return Poll::Ready(Some(b));
                     }
-=======
-    fn poll_next(self: Pin<&mut Self>, cx: &mut Context<'_>) -> Poll<Option<Self::Item>> {
-        let this = self.project();
-        let next = futures_core::ready!(this.stream.poll_next(cx));
-        match next {
-            Some(v) => match (this.f)(v) {
-                Some(b) => Poll::Ready(Some(b)),
-                None => {
-                    cx.waker().wake_by_ref();
-                    Poll::Pending
->>>>>>> fc4e4725
                 }
             }
         }
