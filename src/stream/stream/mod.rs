--- conflicted
+++ resolved
@@ -36,12 +36,9 @@
 mod ge;
 mod gt;
 mod inspect;
-<<<<<<< HEAD
 mod last;
-=======
 mod le;
 mod lt;
->>>>>>> e986e7ba
 mod map;
 mod min_by;
 mod next;
@@ -66,14 +63,11 @@
 use find_map::FindMapFuture;
 use fold::FoldFuture;
 use for_each::ForEachFuture;
-<<<<<<< HEAD
 use last::LastFuture;
-=======
 use ge::GeFuture;
 use gt::GtFuture;
 use le::LeFuture;
 use lt::LtFuture;
->>>>>>> e986e7ba
 use min_by::MinByFuture;
 use next::NextFuture;
 use nth::NthFuture;
