//! Asynchronous iteration.
//!
//! This module is an async version of [`std::iter`].
//!
//! [`std::iter`]: https://doc.rust-lang.org/std/iter/index.html
//!
//! # Examples
//!
//! ```
//! # async_std::task::block_on(async {
//! #
//! use async_std::prelude::*;
//! use async_std::stream;
//!
//! let mut s = stream::repeat(9).take(3);
//!
//! while let Some(v) = s.next().await {
//!     assert_eq!(v, 9);
//! }
//! #
//! # })
//! ```

mod all;
mod any;
mod chain;
mod cmp;
mod enumerate;
mod filter;
mod filter_map;
mod find;
mod find_map;
mod fold;
mod for_each;
mod fuse;
mod ge;
mod gt;
mod inspect;
mod last;
mod le;
mod lt;
mod map;
mod min_by;
mod next;
mod nth;
mod partial_cmp;
mod scan;
mod skip;
mod skip_while;
mod step_by;
mod take;
mod take_while;
mod try_fold;
mod try_for_each;
mod zip;

use all::AllFuture;
use any::AnyFuture;
use cmp::CmpFuture;
use enumerate::Enumerate;
use filter_map::FilterMap;
use find::FindFuture;
use find_map::FindMapFuture;
use fold::FoldFuture;
use for_each::ForEachFuture;
use ge::GeFuture;
use gt::GtFuture;
use last::LastFuture;
use le::LeFuture;
use lt::LtFuture;
use min_by::MinByFuture;
use next::NextFuture;
use nth::NthFuture;
use partial_cmp::PartialCmpFuture;
use try_fold::TryFoldFuture;
use try_for_each::TryForEeachFuture;

pub use chain::Chain;
pub use filter::Filter;
pub use fuse::Fuse;
pub use inspect::Inspect;
pub use map::Map;
pub use scan::Scan;
pub use skip::Skip;
pub use skip_while::SkipWhile;
pub use step_by::StepBy;
pub use take::Take;
pub use take_while::TakeWhile;
pub use zip::Zip;

use std::cmp::Ordering;
use std::marker::PhantomData;

cfg_unstable! {
    use std::pin::Pin;

    use crate::future::Future;
    use crate::stream::FromStream;

    pub use merge::Merge;

    mod merge;
}

<<<<<<< HEAD
cfg_if! {
    if #[cfg(any(feature = "unstable", feature = "docs"))] {
        mod merge;
        mod timeout;

        use std::pin::Pin;
        use std::time::Duration;

        use crate::future::Future;
        use crate::stream::FromStream;

        pub use merge::Merge;
        pub use timeout::{TimeoutError, Timeout};
    }
}
=======
extension_trait! {
    use std::ops::{Deref, DerefMut};

    use crate::task::{Context, Poll};
>>>>>>> b2fe9138

    #[doc = r#"
        An asynchronous stream of values.

        This trait is a re-export of [`futures::stream::Stream`] and is an async version of
        [`std::iter::Iterator`].

        The [provided methods] do not really exist in the trait itself, but they become
        available when the prelude is imported:

        ```
        # #[allow(unused_imports)]
        use async_std::prelude::*;
        ```

        [`std::iter::Iterator`]: https://doc.rust-lang.org/std/iter/trait.Iterator.html
        [`futures::stream::Stream`]:
        https://docs.rs/futures-preview/0.3.0-alpha.17/futures/stream/trait.Stream.html
        [provided methods]: #provided-methods
    "#]
    pub trait Stream {
        #[doc = r#"
            The type of items yielded by this stream.
        "#]
        type Item;

        #[doc = r#"
            Attempts to receive the next item from the stream.

            There are several possible return values:

            * `Poll::Pending` means this stream's next value is not ready yet.
            * `Poll::Ready(None)` means this stream has been exhausted.
            * `Poll::Ready(Some(item))` means `item` was received out of the stream.

            # Examples

            ```
            # fn main() { async_std::task::block_on(async {
            #
            use std::pin::Pin;

            use async_std::prelude::*;
            use async_std::stream;
            use async_std::task::{Context, Poll};

            fn increment(
                s: impl Stream<Item = i32> + Unpin,
            ) -> impl Stream<Item = i32> + Unpin {
                struct Increment<S>(S);

                impl<S: Stream<Item = i32> + Unpin> Stream for Increment<S> {
                    type Item = S::Item;

                    fn poll_next(
                        mut self: Pin<&mut Self>,
                        cx: &mut Context<'_>,
                    ) -> Poll<Option<Self::Item>> {
                        match Pin::new(&mut self.0).poll_next(cx) {
                            Poll::Pending => Poll::Pending,
                            Poll::Ready(None) => Poll::Ready(None),
                            Poll::Ready(Some(item)) => Poll::Ready(Some(item + 1)),
                        }
                    }
                }

                Increment(s)
            }

            let mut s = increment(stream::once(7));

            assert_eq!(s.next().await, Some(8));
            assert_eq!(s.next().await, None);
            #
            # }) }
            ```
        "#]
        fn poll_next(self: Pin<&mut Self>, cx: &mut Context<'_>) -> Poll<Option<Self::Item>>;
    }

    pub trait StreamExt: futures_core::stream::Stream {
        #[doc = r#"
            Advances the stream and returns the next value.

            Returns [`None`] when iteration is finished. Individual stream implementations may
            choose to resume iteration, and so calling `next()` again may or may not eventually
            start returning more values.

            [`None`]: https://doc.rust-lang.org/std/option/enum.Option.html#variant.None

            # Examples

            ```
            # fn main() { async_std::task::block_on(async {
            #
            use async_std::prelude::*;
            use async_std::stream;

            let mut s = stream::once(7);

            assert_eq!(s.next().await, Some(7));
            assert_eq!(s.next().await, None);
            #
            # }) }
            ```
        "#]
        fn next(&mut self) -> impl Future<Output = Option<Self::Item>> + '_ [NextFuture<'_, Self>]
        where
            Self: Unpin,
        {
            NextFuture { stream: self }
        }

        #[doc = r#"
            Creates a stream that yields its first `n` elements.

            # Examples

            ```
            # fn main() { async_std::task::block_on(async {
            #
            use async_std::prelude::*;
            use async_std::stream;

            let mut s = stream::repeat(9).take(3);

            while let Some(v) = s.next().await {
                assert_eq!(v, 9);
            }
            #
            # }) }
            ```
        "#]
        fn take(self, n: usize) -> Take<Self>
        where
            Self: Sized,
        {
            Take {
                stream: self,
                remaining: n,
            }
        }

        #[doc = r#"
            Creates a stream that yields elements based on a predicate.

            # Examples
            ```
            # fn main() { async_std::task::block_on(async {
            #
            use std::collections::VecDeque;

            use async_std::prelude::*;

            let s: VecDeque<usize> = vec![1, 2, 3, 4].into_iter().collect();
            let mut s = s.take_while(|x| x < &3 );

            assert_eq!(s.next().await, Some(1));
            assert_eq!(s.next().await, Some(2));
            assert_eq!(s.next().await, None);

            #
            # }) }
        "#]
        fn take_while<P>(self, predicate: P) -> TakeWhile<Self, P, Self::Item>
        where
            Self: Sized,
            P: FnMut(&Self::Item) -> bool,
        {
            TakeWhile::new(self, predicate)
        }

        #[doc = r#"
            Creates a stream that yields each `step`th element.

            # Panics

            This method will panic if the given step is `0`.

            # Examples

            Basic usage:

            ```
            # fn main() { async_std::task::block_on(async {
            #
            use async_std::prelude::*;
            use std::collections::VecDeque;

            let s: VecDeque<_> = vec![0u8, 1, 2, 3, 4].into_iter().collect();
            let mut stepped = s.step_by(2);

            assert_eq!(stepped.next().await, Some(0));
            assert_eq!(stepped.next().await, Some(2));
            assert_eq!(stepped.next().await, Some(4));
            assert_eq!(stepped.next().await, None);

            #
            # }) }
            ```
        "#]
        fn step_by(self, step: usize) -> StepBy<Self>
        where
            Self: Sized,
        {
            StepBy::new(self, step)
        }

        #[doc = r#"
            Takes two streams and creates a new stream over both in sequence.

            # Examples

            Basic usage:

            ```
            # fn main() { async_std::task::block_on(async {
            #
            use async_std::prelude::*;
            use std::collections::VecDeque;

            let first: VecDeque<_> = vec![0u8, 1].into_iter().collect();
            let second: VecDeque<_> = vec![2, 3].into_iter().collect();
            let mut c = first.chain(second);

            assert_eq!(c.next().await, Some(0));
            assert_eq!(c.next().await, Some(1));
            assert_eq!(c.next().await, Some(2));
            assert_eq!(c.next().await, Some(3));
            assert_eq!(c.next().await, None);

            #
            # }) }
            ```
        "#]
        fn chain<U>(self, other: U) -> Chain<Self, U>
        where
            Self: Sized,
            U: Stream<Item = Self::Item> + Sized,
        {
            Chain::new(self, other)
        }

        #[doc = r#"
            Creates a stream that gives the current element's count as well as the next value.

            # Overflow behaviour.

            This combinator does no guarding against overflows.

            # Examples

            ```
            # fn main() { async_std::task::block_on(async {
            #
            use async_std::prelude::*;
            use std::collections::VecDeque;

            let s: VecDeque<_> = vec!['a', 'b', 'c'].into_iter().collect();
            let mut s = s.enumerate();

            assert_eq!(s.next().await, Some((0, 'a')));
            assert_eq!(s.next().await, Some((1, 'b')));
            assert_eq!(s.next().await, Some((2, 'c')));
            assert_eq!(s.next().await, None);

            #
            # }) }
            ```
        "#]
        fn enumerate(self) -> Enumerate<Self>
        where
            Self: Sized,
        {
            Enumerate::new(self)
        }

        #[doc = r#"
            Takes a closure and creates a stream that calls that closure on every element of this stream.

            # Examples

            ```
            # fn main() { async_std::task::block_on(async {
            #
            use async_std::prelude::*;
            use std::collections::VecDeque;

            let s: VecDeque<_> = vec![1, 2, 3].into_iter().collect();
            let mut s = s.map(|x| 2 * x);

            assert_eq!(s.next().await, Some(2));
            assert_eq!(s.next().await, Some(4));
            assert_eq!(s.next().await, Some(6));
            assert_eq!(s.next().await, None);

            #
            # }) }
            ```
        "#]
        fn map<B, F>(self, f: F) -> Map<Self, F, Self::Item, B>
        where
            Self: Sized,
            F: FnMut(Self::Item) -> B,
        {
            Map::new(self, f)
        }

        #[doc = r#"
            A combinator that does something with each element in the stream, passing the value
            on.

            # Examples

            Basic usage:

            ```
            # fn main() { async_std::task::block_on(async {
            #
            use async_std::prelude::*;
            use std::collections::VecDeque;

            let a: VecDeque<_> = vec![1u8, 2, 3, 4, 5].into_iter().collect();
            let sum = a
                    .inspect(|x| println!("about to filter {}", x))
                    .filter(|x| x % 2 == 0)
                    .inspect(|x| println!("made it through filter: {}", x))
                    .fold(0, |sum, i| sum + i).await;

            assert_eq!(sum, 6);
            #
            # }) }
            ```
        "#]
        fn inspect<F>(self, f: F) -> Inspect<Self, F, Self::Item>
        where
            Self: Sized,
            F: FnMut(&Self::Item),
        {
            Inspect::new(self, f)
        }

        #[doc = r#"
            Returns the last element of the stream.

            # Examples

            Basic usage:

            ```
            # fn main() { async_std::task::block_on(async {
            #
            use std::collections::VecDeque;

            use async_std::prelude::*;

            let s: VecDeque<usize> = vec![1, 2, 3].into_iter().collect();

            let last  = s.last().await;
            assert_eq!(last, Some(3));
            #
            # }) }
            ```

            An empty stream will return `None:
            ```
            # fn main() { async_std::task::block_on(async {
            #
            use std::collections::VecDeque;

            use async_std::prelude::*;

            let s: VecDeque<usize> = vec![].into_iter().collect();

            let last  = s.last().await;
            assert_eq!(last, None);
            #
            # }) }
            ```

        "#]
        fn last(
            self,
        ) -> impl Future<Output = Option<Self::Item>> [LastFuture<Self, Self::Item>]
        where
            Self: Sized,
        {
            LastFuture::new(self)
        }

        #[doc = r#"
            Transforms this `Stream` into a "fused" `Stream` such that after the first time
            `poll` returns `Poll::Ready(None)`, all future calls to `poll` will also return
            `Poll::Ready(None)`.

            # Examples

            ```
            # fn main() { async_std::task::block_on(async {
            #
            use async_std::prelude::*;
            use async_std::stream;

            let mut s = stream::once(1).fuse();
            assert_eq!(s.next().await, Some(1));
            assert_eq!(s.next().await, None);
            assert_eq!(s.next().await, None);
            #
            # }) }
            ```
        "#]
        fn fuse(self) -> Fuse<Self>
        where
            Self: Sized,
        {
            Fuse {
                stream: self,
                done: false,
            }
        }

        #[doc = r#"
            Creates a stream that uses a predicate to determine if an element should be yielded.

            # Examples

            Basic usage:

            ```
            # fn main() { async_std::task::block_on(async {
            #
            use std::collections::VecDeque;

            use async_std::prelude::*;

            let s: VecDeque<usize> = vec![1, 2, 3, 4].into_iter().collect();
            let mut s = s.filter(|i| i % 2 == 0);

            assert_eq!(s.next().await, Some(2));
            assert_eq!(s.next().await, Some(4));
            assert_eq!(s.next().await, None);
            #
            # }) }
            ```
        "#]
        fn filter<P>(self, predicate: P) -> Filter<Self, P, Self::Item>
        where
            Self: Sized,
            P: FnMut(&Self::Item) -> bool,
        {
            Filter::new(self, predicate)
        }

        #[doc = r#"
            Both filters and maps a stream.

            # Examples

            Basic usage:

            ```
            # fn main() { async_std::task::block_on(async {
            #
            use std::collections::VecDeque;

            use async_std::prelude::*;

            let s: VecDeque<&str> = vec!["1", "lol", "3", "NaN", "5"].into_iter().collect();

            let mut parsed = s.filter_map(|a| a.parse::<u32>().ok());

            let one = parsed.next().await;
            assert_eq!(one, Some(1));

            let three = parsed.next().await;
            assert_eq!(three, Some(3));

            let five = parsed.next().await;
            assert_eq!(five, Some(5));

            let end = parsed.next().await;
            assert_eq!(end, None);
            #
            # }) }
            ```
        "#]
        fn filter_map<B, F>(self, f: F) -> FilterMap<Self, F, Self::Item, B>
        where
            Self: Sized,
            F: FnMut(Self::Item) -> Option<B>,
        {
            FilterMap::new(self, f)
        }

        #[doc = r#"
            Returns the element that gives the minimum value with respect to the
            specified comparison function. If several elements are equally minimum,
            the first element is returned. If the stream is empty, `None` is returned.

            # Examples

            ```
            # fn main() { async_std::task::block_on(async {
            #
            use std::collections::VecDeque;

            use async_std::prelude::*;

            let s: VecDeque<usize> = vec![1, 2, 3].into_iter().collect();

            let min = s.clone().min_by(|x, y| x.cmp(y)).await;
            assert_eq!(min, Some(1));

            let min = s.min_by(|x, y| y.cmp(x)).await;
            assert_eq!(min, Some(3));

            let min = VecDeque::<usize>::new().min_by(|x, y| x.cmp(y)).await;
            assert_eq!(min, None);
            #
            # }) }
            ```
        "#]
        fn min_by<F>(
            self,
            compare: F,
        ) -> impl Future<Output = Option<Self::Item>> [MinByFuture<Self, F, Self::Item>]
        where
            Self: Sized,
            F: FnMut(&Self::Item, &Self::Item) -> Ordering,
        {
            MinByFuture::new(self, compare)
        }

        #[doc = r#"
            Returns the nth element of the stream.

            # Examples

            Basic usage:

            ```
            # fn main() { async_std::task::block_on(async {
            #
            use std::collections::VecDeque;

            use async_std::prelude::*;

            let mut s: VecDeque<usize> = vec![1, 2, 3].into_iter().collect();

            let second = s.nth(1).await;
            assert_eq!(second, Some(2));
            #
            # }) }
            ```
            Calling `nth()` multiple times:

            ```
            # fn main() { async_std::task::block_on(async {
            #
            use std::collections::VecDeque;

            use async_std::prelude::*;

            let mut s: VecDeque<usize> = vec![1, 2, 3].into_iter().collect();

            let second = s.nth(0).await;
            assert_eq!(second, Some(1));

            let second = s.nth(0).await;
            assert_eq!(second, Some(2));
            #
            # }) }
            ```
            Returning `None` if the stream finished before returning `n` elements:
            ```
            # fn main() { async_std::task::block_on(async {
            #
            use std::collections::VecDeque;

            use async_std::prelude::*;

            let mut s: VecDeque<usize> = vec![1, 2, 3].into_iter().collect();

            let fourth = s.nth(4).await;
            assert_eq!(fourth, None);
            #
            # }) }
            ```
        "#]
        fn nth(
            &mut self,
            n: usize,
        ) -> impl Future<Output = Option<Self::Item>> + '_ [NthFuture<'_, Self>]
        where
            Self: Sized,
        {
            NthFuture::new(self, n)
        }

        #[doc = r#"
            Tests if every element of the stream matches a predicate.

            `all()` takes a closure that returns `true` or `false`. It applies
            this closure to each element of the stream, and if they all return
            `true`, then so does `all()`. If any of them return `false`, it
            returns `false`.

            `all()` is short-circuiting; in other words, it will stop processing
            as soon as it finds a `false`, given that no matter what else happens,
            the result will also be `false`.

            An empty stream returns `true`.

            # Examples

            Basic usage:

            ```
            # fn main() { async_std::task::block_on(async {
            #
            use async_std::prelude::*;
            use async_std::stream;

            let mut s = stream::repeat::<u32>(42).take(3);
            assert!(s.all(|x| x ==  42).await);

            #
            # }) }
            ```

            Empty stream:

            ```
            # fn main() { async_std::task::block_on(async {
            #
            use async_std::prelude::*;
            use async_std::stream;

            let mut s = stream::empty::<u32>();
            assert!(s.all(|_| false).await);
            #
            # }) }
            ```
        "#]
        #[inline]
        fn all<F>(
            &mut self,
            f: F,
        ) -> impl Future<Output = bool> + '_ [AllFuture<'_, Self, F, Self::Item>]
        where
            Self: Unpin + Sized,
            F: FnMut(Self::Item) -> bool,
        {
            AllFuture {
                stream: self,
                result: true, // the default if the empty stream
                _marker: PhantomData,
                f,
            }
        }

        #[doc = r#"
            Searches for an element in a stream that satisfies a predicate.

            # Examples

            Basic usage:

            ```
            # fn main() { async_std::task::block_on(async {
            #
            use async_std::prelude::*;
            use std::collections::VecDeque;

            let mut s: VecDeque<usize> = vec![1, 2, 3].into_iter().collect();
            let res = s.find(|x| *x == 2).await;
            assert_eq!(res, Some(2));
            #
            # }) }
            ```

            Resuming after a first find:

            ```
            # fn main() { async_std::task::block_on(async {
            #
            use async_std::prelude::*;
            use std::collections::VecDeque;

            let mut s: VecDeque<usize> = vec![1, 2, 3].into_iter().collect();
            let res = s.find(|x| *x == 2).await;
            assert_eq!(res, Some(2));

            let next = s.next().await;
            assert_eq!(next, Some(3));
            #
            # }) }
            ```
        "#]
        fn find<P>(
            &mut self,
            p: P,
        ) -> impl Future<Output = Option<Self::Item>> + '_ [FindFuture<'_, Self, P, Self::Item>]
        where
            Self: Sized,
            P: FnMut(&Self::Item) -> bool,
        {
            FindFuture::new(self, p)
        }

        #[doc = r#"
            Applies function to the elements of stream and returns the first non-none result.

            ```
            # fn main() { async_std::task::block_on(async {
            #
            use async_std::prelude::*;
            use std::collections::VecDeque;

            let mut s: VecDeque<&str> = vec!["lol", "NaN", "2", "5"].into_iter().collect();
            let first_number = s.find_map(|s| s.parse().ok()).await;

            assert_eq!(first_number, Some(2));
            #
            # }) }
            ```
        "#]
        fn find_map<F, B>(
            &mut self,
            f: F,
        ) -> impl Future<Output = Option<B>> + '_ [FindMapFuture<'_, Self, F, Self::Item, B>]
        where
            Self: Sized,
            F: FnMut(Self::Item) -> Option<B>,
        {
            FindMapFuture::new(self, f)
        }

        #[doc = r#"
            A combinator that applies a function to every element in a stream
            producing a single, final value.

            # Examples

            Basic usage:

            ```
            # fn main() { async_std::task::block_on(async {
            #
            use async_std::prelude::*;
            use std::collections::VecDeque;

            let s: VecDeque<usize> = vec![1, 2, 3].into_iter().collect();
            let sum = s.fold(0, |acc, x| acc + x).await;

            assert_eq!(sum, 6);
            #
            # }) }
            ```
        "#]
        fn fold<B, F>(
            self,
            init: B,
            f: F,
        ) -> impl Future<Output = B> [FoldFuture<Self, F, Self::Item, B>]
        where
            Self: Sized,
            F: FnMut(B, Self::Item) -> B,
        {
            FoldFuture::new(self, init, f)
        }

        #[doc = r#"
            Call a closure on each element of the stream.

            # Examples

            ```
            # fn main() { async_std::task::block_on(async {
            #
            use async_std::prelude::*;
            use std::collections::VecDeque;
            use std::sync::mpsc::channel;

            let (tx, rx) = channel();

            let s: VecDeque<usize> = vec![1, 2, 3].into_iter().collect();
            let sum = s.for_each(move |x| tx.clone().send(x).unwrap()).await;

            let v: Vec<_> = rx.iter().collect();

            assert_eq!(v, vec![1, 2, 3]);
            #
            # }) }
            ```
        "#]
        fn for_each<F>(
            self,
            f: F,
        ) -> impl Future<Output = ()> [ForEachFuture<Self, F, Self::Item>]
        where
            Self: Sized,
            F: FnMut(Self::Item),
        {
            ForEachFuture::new(self, f)
        }

        #[doc = r#"
            Tests if any element of the stream matches a predicate.

            `any()` takes a closure that returns `true` or `false`. It applies
            this closure to each element of the stream, and if any of them return
            `true`, then so does `any()`. If they all return `false`, it
            returns `false`.

            `any()` is short-circuiting; in other words, it will stop processing
            as soon as it finds a `true`, given that no matter what else happens,
            the result will also be `true`.

            An empty stream returns `false`.

            # Examples

            Basic usage:

            ```
            # fn main() { async_std::task::block_on(async {
            #
            use async_std::prelude::*;
            use async_std::stream;

            let mut s = stream::repeat::<u32>(42).take(3);
            assert!(s.any(|x| x ==  42).await);
            #
            # }) }
            ```

            Empty stream:

            ```
            # fn main() { async_std::task::block_on(async {
            #
            use async_std::prelude::*;
            use async_std::stream;

            let mut s = stream::empty::<u32>();
            assert!(!s.any(|_| false).await);
            #
            # }) }
            ```
        "#]
        #[inline]
        fn any<F>(
            &mut self,
            f: F,
        ) -> impl Future<Output = bool> + '_ [AnyFuture<'_, Self, F, Self::Item>]
        where
            Self: Unpin + Sized,
            F: FnMut(Self::Item) -> bool,
        {
            AnyFuture {
                stream: self,
                result: false, // the default if the empty stream
                _marker: PhantomData,
                f,
            }
        }

        #[doc = r#"
            A stream adaptor similar to [`fold`] that holds internal state and produces a new
            stream.

            [`fold`]: #method.fold

            `scan()` takes two arguments: an initial value which seeds the internal state, and
            a closure with two arguments, the first being a mutable reference to the internal
            state and the second a stream element. The closure can assign to the internal state
            to share state between iterations.

            On iteration, the closure will be applied to each element of the stream and the
            return value from the closure, an `Option`, is yielded by the stream.

            ## Examples

            ```
            # fn main() { async_std::task::block_on(async {
            #
            use std::collections::VecDeque;

            use async_std::prelude::*;

            let s: VecDeque<isize> = vec![1, 2, 3].into_iter().collect();
            let mut s = s.scan(1, |state, x| {
                *state = *state * x;
                Some(-*state)
            });

            assert_eq!(s.next().await, Some(-1));
            assert_eq!(s.next().await, Some(-2));
            assert_eq!(s.next().await, Some(-6));
            assert_eq!(s.next().await, None);
            #
            # }) }
            ```
        "#]
        #[inline]
        fn scan<St, B, F>(self, initial_state: St, f: F) -> Scan<Self, St, F>
        where
            Self: Sized,
            F: FnMut(&mut St, Self::Item) -> Option<B>,
        {
            Scan::new(self, initial_state, f)
        }

        #[doc = r#"
            Combinator that `skip`s elements based on a predicate.

            Takes a closure argument. It will call this closure on every element in
            the stream and ignore elements until it returns `false`.

            After `false` is returned, `SkipWhile`'s job is over and all further
            elements in the strem are yielded.

            ## Examples

            ```
            # fn main() { async_std::task::block_on(async {
            #
            use std::collections::VecDeque;

            use async_std::prelude::*;

            let a: VecDeque<_> = vec![-1i32, 0, 1].into_iter().collect();
            let mut s = a.skip_while(|x| x.is_negative());

            assert_eq!(s.next().await, Some(0));
            assert_eq!(s.next().await, Some(1));
            assert_eq!(s.next().await, None);
            #
            # }) }
            ```
        "#]
        fn skip_while<P>(self, predicate: P) -> SkipWhile<Self, P, Self::Item>
        where
            Self: Sized,
            P: FnMut(&Self::Item) -> bool,
        {
            SkipWhile::new(self, predicate)
        }

        #[doc = r#"
            Creates a combinator that skips the first `n` elements.

            ## Examples

            ```
            # fn main() { async_std::task::block_on(async {
            #
            use std::collections::VecDeque;

            use async_std::prelude::*;

            let s: VecDeque<usize> = vec![1, 2, 3].into_iter().collect();
            let mut skipped = s.skip(2);

            assert_eq!(skipped.next().await, Some(3));
            assert_eq!(skipped.next().await, None);
            #
            # }) }
            ```
        "#]
        fn skip(self, n: usize) -> Skip<Self>
        where
            Self: Sized,
        {
            Skip::new(self, n)
        }

        #[doc=r#"
            Await a stream or times out after a duration of time.

            If you want to await an I/O future consider using
            [`io::timeout`](../io/fn.timeout.html) instead.

            # Examples

            ```
            # fn main() -> std::io::Result<()> { async_std::task::block_on(async {
            #
            use std::time::Duration;

            use async_std::stream;
            use async_std::prelude::*;

            let mut s = stream::repeat(1).take(3).timeout(Duration::from_secs(1));

            while let Some(v) = s.next().await {
                assert_eq!(v, Ok(1));
            }
            #
            # Ok(()) }) }
            ```
        "#]
        #[cfg(any(feature = "unstable", feature = "docs"))]
        #[cfg_attr(feature = "docs", doc(cfg(unstable)))]
        fn timeout(self, dur: Duration) -> Timeout<Self>
        where
            Self: Stream + Sized,
        {
            Timeout::new(self, dur)
        }

        #[doc = r#"
            A combinator that applies a function as long as it returns successfully, producing a single, final value.
            Immediately returns the error when the function returns unsuccessfully.

            # Examples

            Basic usage:

            ```
            # fn main() { async_std::task::block_on(async {
            #
            use async_std::prelude::*;
            use std::collections::VecDeque;

            let s: VecDeque<usize> = vec![1, 2, 3].into_iter().collect();
            let sum = s.try_fold(0, |acc, v| {
                if (acc+v) % 2 == 1 {
                    Ok(v+3)
                } else {
                    Err("fail")
                }
            }).await;

            assert_eq!(sum, Err("fail"));
            #
            # }) }
            ```
        "#]
        fn try_fold<B, F, T, E>(
            self,
            init: T,
            f: F,
        ) -> impl Future<Output = Result<T, E>> [TryFoldFuture<Self, F, T>]
        where
            Self: Sized,
            F: FnMut(B, Self::Item) -> Result<T, E>,
        {
            TryFoldFuture::new(self, init, f)
        }

        #[doc = r#"
            Applies a falliable function to each element in a stream, stopping at first error and returning it.

            # Examples

            ```
            # fn main() { async_std::task::block_on(async {
            #
            use std::collections::VecDeque;
            use std::sync::mpsc::channel;
            use async_std::prelude::*;

            let (tx, rx) = channel();

            let s: VecDeque<usize> = vec![1, 2, 3].into_iter().collect();
            let s = s.try_for_each(|v| {
                if v % 2 == 1 {
                    tx.clone().send(v).unwrap();
                    Ok(())
                } else {
                    Err("even")
                }
            });

            let res = s.await;
            drop(tx);
            let values: Vec<_> = rx.iter().collect();

            assert_eq!(values, vec![1]);
            assert_eq!(res, Err("even"));
            #
            # }) }
            ```
        "#]
        fn try_for_each<F, E>(
            self,
            f: F,
        ) -> impl Future<Output = E> [TryForEeachFuture<Self, F, Self::Item, E>]
        where
            Self: Sized,
            F: FnMut(Self::Item) -> Result<(), E>,
        {
            TryForEeachFuture::new(self, f)
        }

        #[doc = r#"
            'Zips up' two streams into a single stream of pairs.

            `zip()` returns a new stream that will iterate over two other streams, returning a
            tuple where the first element comes from the first stream, and the second element
            comes from the second stream.

            In other words, it zips two streams together, into a single one.

            If either stream returns [`None`], [`poll_next`] from the zipped stream will return
            [`None`]. If the first stream returns [`None`], `zip` will short-circuit and
            `poll_next` will not be called on the second stream.

            [`None`]: https://doc.rust-lang.org/std/option/enum.Option.html#variant.None
            [`poll_next`]: #tymethod.poll_next

            ## Examples

            ```
            # fn main() { async_std::task::block_on(async {
            #
            use std::collections::VecDeque;

            use async_std::prelude::*;

            let l: VecDeque<isize> = vec![1, 2, 3].into_iter().collect();
            let r: VecDeque<isize> = vec![4, 5, 6, 7].into_iter().collect();
            let mut s = l.zip(r);

            assert_eq!(s.next().await, Some((1, 4)));
            assert_eq!(s.next().await, Some((2, 5)));
            assert_eq!(s.next().await, Some((3, 6)));
            assert_eq!(s.next().await, None);
            #
            # }) }
            ```
        "#]
        #[inline]
        fn zip<U>(self, other: U) -> Zip<Self, U>
        where
            Self: Sized + Stream,
            U: Stream,
        {
            Zip::new(self, other)
        }

        #[doc = r#"
            Transforms a stream into a collection.

            `collect()` can take anything streamable, and turn it into a relevant
            collection. This is one of the more powerful methods in the async
            standard library, used in a variety of contexts.

            The most basic pattern in which `collect()` is used is to turn one
            collection into another. You take a collection, call [`stream`] on it,
            do a bunch of transformations, and then `collect()` at the end.

            Because `collect()` is so general, it can cause problems with type
            inference. As such, `collect()` is one of the few times you'll see
            the syntax affectionately known as the 'turbofish': `::<>`. This
            helps the inference algorithm understand specifically which collection
            you're trying to collect into.

            # Examples

            ```
            # fn main() { async_std::task::block_on(async {
            #
            use async_std::prelude::*;
            use async_std::stream;

            let s = stream::repeat(9u8).take(3);
            let buf: Vec<u8> = s.collect().await;

            assert_eq!(buf, vec![9; 3]);

            // You can also collect streams of Result values
            // into any collection that implements FromStream
            let s = stream::repeat(Ok(9)).take(3);
            // We are using Vec here, but other collections
            // are supported as well
            let buf: Result<Vec<u8>, ()> = s.collect().await;

            assert_eq!(buf, Ok(vec![9; 3]));

            // The stream will stop on the first Err and
            // return that instead
            let s = stream::repeat(Err(5)).take(3);
            let buf: Result<Vec<u8>, u8> = s.collect().await;

            assert_eq!(buf, Err(5));
            #
            # }) }
            ```

            [`stream`]: trait.Stream.html#tymethod.next
        "#]
        #[cfg(feature = "unstable")]
        #[cfg_attr(feature = "docs", doc(cfg(unstable)))]
        #[must_use = "if you really need to exhaust the iterator, consider `.for_each(drop)` instead (TODO)"]
        fn collect<'a, B>(
            self,
        ) -> impl Future<Output = B> + 'a [Pin<Box<dyn Future<Output = B> + 'a>>]
        where
            Self: Sized + 'a,
            B: FromStream<Self::Item>,
        {
            FromStream::from_stream(self)
        }

        #[doc = r#"
            Combines multiple streams into a single stream of all their outputs.

            Items are yielded as soon as they're received, and the stream continues yield until both
            streams have been exhausted.

            # Examples

            ```
            # async_std::task::block_on(async {
            use async_std::prelude::*;
            use async_std::stream;

            let a = stream::once(1u8);
            let b = stream::once(2u8);
            let c = stream::once(3u8);

            let mut s = a.merge(b).merge(c);

            assert_eq!(s.next().await, Some(1u8));
            assert_eq!(s.next().await, Some(2u8));
            assert_eq!(s.next().await, Some(3u8));
            assert_eq!(s.next().await, None);
            # });
            ```
        "#]
        #[cfg(feature = "unstable")]
        #[cfg_attr(feature = "docs", doc(cfg(unstable)))]
        fn merge<U>(self, other: U) -> Merge<Self, U>
        where
            Self: Sized,
            U: Stream<Item = Self::Item> + Sized,
        {
            Merge::new(self, other)
        }

        #[doc = r#"
            Lexicographically compares the elements of this `Stream` with those
            of another.

            # Examples

            ```
            # fn main() { async_std::task::block_on(async {
            #
            use async_std::prelude::*;
            use std::collections::VecDeque;

            use std::cmp::Ordering;

            let s1 = VecDeque::from(vec![1]);
            let s2 = VecDeque::from(vec![1, 2]);
            let s3 = VecDeque::from(vec![1, 2, 3]);
            let s4 = VecDeque::from(vec![1, 2, 4]);
            assert_eq!(s1.clone().partial_cmp(s1.clone()).await, Some(Ordering::Equal));
            assert_eq!(s1.clone().partial_cmp(s2.clone()).await, Some(Ordering::Less));
            assert_eq!(s2.clone().partial_cmp(s1.clone()).await, Some(Ordering::Greater));
            assert_eq!(s3.clone().partial_cmp(s4.clone()).await, Some(Ordering::Less));
            assert_eq!(s4.clone().partial_cmp(s3.clone()).await, Some(Ordering::Greater));
            #
            # }) }
            ```
        "#]
        fn partial_cmp<S>(
           self,
           other: S
        ) -> impl Future<Output = Option<Ordering>>  [PartialCmpFuture<Self, S>]
        where
            Self: Sized + Stream,
            S: Stream,
            <Self as Stream>::Item: PartialOrd<S::Item>,
        {
            PartialCmpFuture::new(self, other)
        }

        #[doc = r#"
            Lexicographically compares the elements of this `Stream` with those
            of another using 'Ord'.

            # Examples

            ```
            # fn main() { async_std::task::block_on(async {
            #
            use async_std::prelude::*;
            use std::collections::VecDeque;

            use std::cmp::Ordering;
            let s1 = VecDeque::from(vec![1]);
            let s2 = VecDeque::from(vec![1, 2]);
            let s3 = VecDeque::from(vec![1, 2, 3]);
            let s4 = VecDeque::from(vec![1, 2, 4]);
            assert_eq!(s1.clone().cmp(s1.clone()).await, Ordering::Equal);
            assert_eq!(s1.clone().cmp(s2.clone()).await, Ordering::Less);
            assert_eq!(s2.clone().cmp(s1.clone()).await, Ordering::Greater);
            assert_eq!(s3.clone().cmp(s4.clone()).await, Ordering::Less);
            assert_eq!(s4.clone().cmp(s3.clone()).await, Ordering::Greater);
            #
            # }) }
            ```
        "#]
        fn cmp<S>(
           self,
           other: S
        ) -> impl Future<Output = Ordering> [CmpFuture<Self, S>]
        where
            Self: Sized + Stream,
            S: Stream,
            <Self as Stream>::Item: Ord
        {
            CmpFuture::new(self, other)
        }

        #[doc = r#"
            Determines if the elements of this `Stream` are lexicographically
            greater than or equal to those of another.

            # Examples

            ```
            # fn main() { async_std::task::block_on(async {
            #
            use async_std::prelude::*;
            use std::collections::VecDeque;

            let single:     VecDeque<isize> = vec![1].into_iter().collect();
            let single_gt:  VecDeque<isize> = vec![10].into_iter().collect();
            let multi:      VecDeque<isize> = vec![1,2].into_iter().collect();
            let multi_gt:   VecDeque<isize> = vec![1,5].into_iter().collect();
            assert_eq!(single.clone().ge(single.clone()).await, true);
            assert_eq!(single_gt.clone().ge(single.clone()).await, true);
            assert_eq!(multi.clone().ge(single_gt.clone()).await, false);
            assert_eq!(multi_gt.clone().ge(multi.clone()).await, true);
            #
            # }) }
            ```
        "#]
        fn ge<S>(
           self,
           other: S
        ) -> impl Future<Output = bool> [GeFuture<Self, S>]
        where
            Self: Sized + Stream,
            S: Stream,
            <Self as Stream>::Item: PartialOrd<S::Item>,
        {
            GeFuture::new(self, other)
        }

        #[doc = r#"
            Determines if the elements of this `Stream` are lexicographically
            greater than those of another.

            # Examples

            ```
            # fn main() { async_std::task::block_on(async {
            #
            use async_std::prelude::*;
            use std::collections::VecDeque;

            let single = VecDeque::from(vec![1]);
            let single_gt = VecDeque::from(vec![10]);
            let multi = VecDeque::from(vec![1,2]);
            let multi_gt = VecDeque::from(vec![1,5]);
            assert_eq!(single.clone().gt(single.clone()).await, false);
            assert_eq!(single_gt.clone().gt(single.clone()).await, true);
            assert_eq!(multi.clone().gt(single_gt.clone()).await, false);
            assert_eq!(multi_gt.clone().gt(multi.clone()).await, true);
            #
            # }) }
            ```
        "#]
        fn gt<S>(
           self,
           other: S
        ) -> impl Future<Output = bool> [GtFuture<Self, S>]
        where
            Self: Sized + Stream,
            S: Stream,
            <Self as Stream>::Item: PartialOrd<S::Item>,
        {
            GtFuture::new(self, other)
        }

        #[doc = r#"
            Determines if the elements of this `Stream` are lexicographically
            less or equal to those of another.

            # Examples

            ```
            # fn main() { async_std::task::block_on(async {
            #
            use async_std::prelude::*;
            use std::collections::VecDeque;

            let single = VecDeque::from(vec![1]);
            let single_gt = VecDeque::from(vec![10]);
            let multi = VecDeque::from(vec![1,2]);
            let multi_gt = VecDeque::from(vec![1,5]);
            assert_eq!(single.clone().le(single.clone()).await, true);
            assert_eq!(single.clone().le(single_gt.clone()).await, true);
            assert_eq!(multi.clone().le(single_gt.clone()).await, true);
            assert_eq!(multi_gt.clone().le(multi.clone()).await, false);
            #
            # }) }
            ```
        "#]
        fn le<S>(
           self,
           other: S
        ) -> impl Future<Output = bool> [LeFuture<Self, S>]
        where
            Self: Sized + Stream,
            S: Stream,
            <Self as Stream>::Item: PartialOrd<S::Item>,
        {
            LeFuture::new(self, other)
        }

        #[doc = r#"
            Determines if the elements of this `Stream` are lexicographically
            less than those of another.

            # Examples

            ```
            # fn main() { async_std::task::block_on(async {
            #
            use async_std::prelude::*;
            use std::collections::VecDeque;

            let single = VecDeque::from(vec![1]);
            let single_gt = VecDeque::from(vec![10]);
            let multi = VecDeque::from(vec![1,2]);
            let multi_gt = VecDeque::from(vec![1,5]);

            assert_eq!(single.clone().lt(single.clone()).await, false);
            assert_eq!(single.clone().lt(single_gt.clone()).await, true);
            assert_eq!(multi.clone().lt(single_gt.clone()).await, true);
            assert_eq!(multi_gt.clone().lt(multi.clone()).await, false);
            #
            # }) }
            ```
        "#]
        fn lt<S>(
           self,
           other: S
        ) -> impl Future<Output = bool> [LtFuture<Self, S>]
        where
            Self: Sized + Stream,
            S: Stream,
            <Self as Stream>::Item: PartialOrd<S::Item>,
        {
            LtFuture::new(self, other)
        }
    }

    impl<S: Stream + Unpin + ?Sized> Stream for Box<S> {
        type Item = S::Item;

        fn poll_next(self: Pin<&mut Self>, cx: &mut Context<'_>) -> Poll<Option<Self::Item>> {
            unreachable!("this impl only appears in the rendered docs")
        }
    }

    impl<S: Stream + Unpin + ?Sized> Stream for &mut S {
        type Item = S::Item;

        fn poll_next(self: Pin<&mut Self>, cx: &mut Context<'_>) -> Poll<Option<Self::Item>> {
            unreachable!("this impl only appears in the rendered docs")
        }
    }

    impl<P> Stream for Pin<P>
    where
        P: DerefMut + Unpin,
        <P as Deref>::Target: Stream,
    {
        type Item = <<P as Deref>::Target as Stream>::Item;

        fn poll_next(self: Pin<&mut Self>, cx: &mut Context<'_>) -> Poll<Option<Self::Item>> {
            unreachable!("this impl only appears in the rendered docs")
        }
    }

    impl<T: Unpin> Stream for std::collections::VecDeque<T> {
        type Item = T;

        fn poll_next(self: Pin<&mut Self>, cx: &mut Context<'_>) -> Poll<Option<Self::Item>> {
            unreachable!("this impl only appears in the rendered docs")
        }
    }

    impl<S: Stream> Stream for std::panic::AssertUnwindSafe<S> {
        type Item = S::Item;

        fn poll_next(self: Pin<&mut Self>, cx: &mut Context<'_>) -> Poll<Option<Self::Item>> {
            unreachable!("this impl only appears in the rendered docs")
        }
    }
}<|MERGE_RESOLUTION|>--- conflicted
+++ resolved
@@ -93,37 +93,22 @@
 
 cfg_unstable! {
     use std::pin::Pin;
+    use std::time::Duration;
 
     use crate::future::Future;
     use crate::stream::FromStream;
 
     pub use merge::Merge;
+    pub use timeout::{TimeoutError, Timeout};
 
     mod merge;
+    mod timeout;
 }
 
-<<<<<<< HEAD
-cfg_if! {
-    if #[cfg(any(feature = "unstable", feature = "docs"))] {
-        mod merge;
-        mod timeout;
-
-        use std::pin::Pin;
-        use std::time::Duration;
-
-        use crate::future::Future;
-        use crate::stream::FromStream;
-
-        pub use merge::Merge;
-        pub use timeout::{TimeoutError, Timeout};
-    }
-}
-=======
 extension_trait! {
     use std::ops::{Deref, DerefMut};
 
     use crate::task::{Context, Poll};
->>>>>>> b2fe9138
 
     #[doc = r#"
         An asynchronous stream of values.
