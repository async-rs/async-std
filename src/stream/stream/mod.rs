//! Asynchronous iteration.
//!
//! This module is an async version of [`std::iter`].
//!
//! [`std::iter`]: https://doc.rust-lang.org/std/iter/index.html
//!
//! # Examples
//!
//! ```
//! # async_std::task::block_on(async {
//! #
//! use async_std::prelude::*;
//! use async_std::stream;
//!
//! let mut s = stream::repeat(9).take(3);
//!
//! while let Some(v) = s.next().await {
//!     assert_eq!(v, 9);
//! }
//! #
//! # })
//! ```

mod all;
mod any;
mod chain;
mod enumerate;
mod filter;
mod filter_map;
mod find;
mod find_map;
mod fold;
mod for_each;
mod fuse;
<<<<<<< HEAD
mod ge;
=======
mod gt;
>>>>>>> 5f7238ee
mod inspect;
mod le;
mod lt;
mod map;
mod min_by;
mod next;
mod nth;
mod partial_cmp;
mod scan;
mod skip;
mod skip_while;
mod step_by;
mod take;
mod take_while;
mod try_for_each;
mod zip;

use all::AllFuture;
use any::AnyFuture;
use enumerate::Enumerate;
use filter_map::FilterMap;
use find::FindFuture;
use find_map::FindMapFuture;
use fold::FoldFuture;
use for_each::ForEachFuture;
<<<<<<< HEAD
use ge::GeFuture;
=======
use gt::GtFuture;
use le::LeFuture;
use lt::LtFuture;
>>>>>>> 5f7238ee
use min_by::MinByFuture;
use next::NextFuture;
use nth::NthFuture;
use partial_cmp::PartialCmpFuture;
use try_for_each::TryForEeachFuture;

pub use chain::Chain;
pub use filter::Filter;
pub use fuse::Fuse;
pub use inspect::Inspect;
pub use map::Map;
pub use scan::Scan;
pub use skip::Skip;
pub use skip_while::SkipWhile;
pub use step_by::StepBy;
pub use take::Take;
pub use take_while::TakeWhile;
pub use zip::Zip;

use std::cmp::Ordering;
use std::marker::PhantomData;

use cfg_if::cfg_if;

use crate::utils::extension_trait;

cfg_if! {
    if #[cfg(feature = "docs")] {
        use std::ops::{Deref, DerefMut};

        use crate::task::{Context, Poll};
    }
}

cfg_if! {
    if #[cfg(any(feature = "unstable", feature = "docs"))] {
        mod merge;

        use std::pin::Pin;

        use crate::future::Future;
        use crate::stream::FromStream;

        pub use merge::Merge;
    }
}

extension_trait! {
    #[doc = r#"
        An asynchronous stream of values.

        This trait is a re-export of [`futures::stream::Stream`] and is an async version of
        [`std::iter::Iterator`].

        The [provided methods] do not really exist in the trait itself, but they become
        available when the prelude is imported:

        ```
        # #[allow(unused_imports)]
        use async_std::prelude::*;
        ```

        [`std::iter::Iterator`]: https://doc.rust-lang.org/std/iter/trait.Iterator.html
        [`futures::stream::Stream`]:
        https://docs.rs/futures-preview/0.3.0-alpha.17/futures/stream/trait.Stream.html
        [provided methods]: #provided-methods
    "#]
    pub trait Stream {
        #[doc = r#"
            The type of items yielded by this stream.
        "#]
        type Item;

        #[doc = r#"
            Attempts to receive the next item from the stream.

            There are several possible return values:

            * `Poll::Pending` means this stream's next value is not ready yet.
            * `Poll::Ready(None)` means this stream has been exhausted.
            * `Poll::Ready(Some(item))` means `item` was received out of the stream.

            # Examples

            ```
            # fn main() { async_std::task::block_on(async {
            #
            use std::pin::Pin;

            use async_std::prelude::*;
            use async_std::stream;
            use async_std::task::{Context, Poll};

            fn increment(
                s: impl Stream<Item = i32> + Unpin,
            ) -> impl Stream<Item = i32> + Unpin {
                struct Increment<S>(S);

                impl<S: Stream<Item = i32> + Unpin> Stream for Increment<S> {
                    type Item = S::Item;

                    fn poll_next(
                        mut self: Pin<&mut Self>,
                        cx: &mut Context<'_>,
                    ) -> Poll<Option<Self::Item>> {
                        match Pin::new(&mut self.0).poll_next(cx) {
                            Poll::Pending => Poll::Pending,
                            Poll::Ready(None) => Poll::Ready(None),
                            Poll::Ready(Some(item)) => Poll::Ready(Some(item + 1)),
                        }
                    }
                }

                Increment(s)
            }

            let mut s = increment(stream::once(7));

            assert_eq!(s.next().await, Some(8));
            assert_eq!(s.next().await, None);
            #
            # }) }
            ```
        "#]
        fn poll_next(self: Pin<&mut Self>, cx: &mut Context<'_>) -> Poll<Option<Self::Item>>;
    }

    pub trait StreamExt: futures_core::stream::Stream {
        #[doc = r#"
            Advances the stream and returns the next value.

            Returns [`None`] when iteration is finished. Individual stream implementations may
            choose to resume iteration, and so calling `next()` again may or may not eventually
            start returning more values.

            [`None`]: https://doc.rust-lang.org/std/option/enum.Option.html#variant.None

            # Examples

            ```
            # fn main() { async_std::task::block_on(async {
            #
            use async_std::prelude::*;
            use async_std::stream;

            let mut s = stream::once(7);

            assert_eq!(s.next().await, Some(7));
            assert_eq!(s.next().await, None);
            #
            # }) }
            ```
        "#]
        fn next(&mut self) -> impl Future<Output = Option<Self::Item>> + '_ [NextFuture<'_, Self>]
        where
            Self: Unpin,
        {
            NextFuture { stream: self }
        }

        #[doc = r#"
            Creates a stream that yields its first `n` elements.

            # Examples

            ```
            # fn main() { async_std::task::block_on(async {
            #
            use async_std::prelude::*;
            use async_std::stream;

            let mut s = stream::repeat(9).take(3);

            while let Some(v) = s.next().await {
                assert_eq!(v, 9);
            }
            #
            # }) }
            ```
        "#]
        fn take(self, n: usize) -> Take<Self>
        where
            Self: Sized,
        {
            Take {
                stream: self,
                remaining: n,
            }
        }

        #[doc = r#"
            Creates a stream that yields elements based on a predicate.

            # Examples
            ```
            # fn main() { async_std::task::block_on(async {
            #
            use std::collections::VecDeque;

            use async_std::prelude::*;

            let s: VecDeque<usize> = vec![1, 2, 3, 4].into_iter().collect();
            let mut s = s.take_while(|x| x < &3 );

            assert_eq!(s.next().await, Some(1));
            assert_eq!(s.next().await, Some(2));
            assert_eq!(s.next().await, None);

            #
            # }) }
        "#]
        fn take_while<P>(self, predicate: P) -> TakeWhile<Self, P, Self::Item>
        where
            Self: Sized,
            P: FnMut(&Self::Item) -> bool,
        {
            TakeWhile::new(self, predicate)
        }

        #[doc = r#"
            Creates a stream that yields each `step`th element.

            # Panics

            This method will panic if the given step is `0`.

            # Examples

            Basic usage:

            ```
            # fn main() { async_std::task::block_on(async {
            #
            use async_std::prelude::*;
            use std::collections::VecDeque;

            let s: VecDeque<_> = vec![0u8, 1, 2, 3, 4].into_iter().collect();
            let mut stepped = s.step_by(2);

            assert_eq!(stepped.next().await, Some(0));
            assert_eq!(stepped.next().await, Some(2));
            assert_eq!(stepped.next().await, Some(4));
            assert_eq!(stepped.next().await, None);

            #
            # }) }
            ```
        "#]
        fn step_by(self, step: usize) -> StepBy<Self>
        where
            Self: Sized,
        {
            StepBy::new(self, step)
        }

        #[doc = r#"
            Takes two streams and creates a new stream over both in sequence.

            # Examples

            Basic usage:

            ```
            # fn main() { async_std::task::block_on(async {
            #
            use async_std::prelude::*;
            use std::collections::VecDeque;

            let first: VecDeque<_> = vec![0u8, 1].into_iter().collect();
            let second: VecDeque<_> = vec![2, 3].into_iter().collect();
            let mut c = first.chain(second);

            assert_eq!(c.next().await, Some(0));
            assert_eq!(c.next().await, Some(1));
            assert_eq!(c.next().await, Some(2));
            assert_eq!(c.next().await, Some(3));
            assert_eq!(c.next().await, None);

            #
            # }) }
            ```
        "#]
        fn chain<U>(self, other: U) -> Chain<Self, U>
        where
            Self: Sized,
            U: Stream<Item = Self::Item> + Sized,
        {
            Chain::new(self, other)
        }

        #[doc = r#"
            Creates a stream that gives the current element's count as well as the next value.

            # Overflow behaviour.

            This combinator does no guarding against overflows.

            # Examples

            ```
            # fn main() { async_std::task::block_on(async {
            #
            use async_std::prelude::*;
            use std::collections::VecDeque;

            let s: VecDeque<_> = vec!['a', 'b', 'c'].into_iter().collect();
            let mut s = s.enumerate();

            assert_eq!(s.next().await, Some((0, 'a')));
            assert_eq!(s.next().await, Some((1, 'b')));
            assert_eq!(s.next().await, Some((2, 'c')));
            assert_eq!(s.next().await, None);

            #
            # }) }
            ```
        "#]
        fn enumerate(self) -> Enumerate<Self>
        where
            Self: Sized,
        {
            Enumerate::new(self)
        }

        #[doc = r#"
            Takes a closure and creates a stream that calls that closure on every element of this stream.

            # Examples

            ```
            # fn main() { async_std::task::block_on(async {
            #
            use async_std::prelude::*;
            use std::collections::VecDeque;

            let s: VecDeque<_> = vec![1, 2, 3].into_iter().collect();
            let mut s = s.map(|x| 2 * x);

            assert_eq!(s.next().await, Some(2));
            assert_eq!(s.next().await, Some(4));
            assert_eq!(s.next().await, Some(6));
            assert_eq!(s.next().await, None);

            #
            # }) }
            ```
        "#]
        fn map<B, F>(self, f: F) -> Map<Self, F, Self::Item, B>
        where
            Self: Sized,
            F: FnMut(Self::Item) -> B,
        {
            Map::new(self, f)
        }

        #[doc = r#"
            A combinator that does something with each element in the stream, passing the value
            on.

            # Examples

            Basic usage:

            ```
            # fn main() { async_std::task::block_on(async {
            #
            use async_std::prelude::*;
            use std::collections::VecDeque;

            let a: VecDeque<_> = vec![1u8, 2, 3, 4, 5].into_iter().collect();
            let sum = a
                    .inspect(|x| println!("about to filter {}", x))
                    .filter(|x| x % 2 == 0)
                    .inspect(|x| println!("made it through filter: {}", x))
                    .fold(0, |sum, i| sum + i).await;

            assert_eq!(sum, 6);
            #
            # }) }
            ```
        "#]
        fn inspect<F>(self, f: F) -> Inspect<Self, F, Self::Item>
        where
            Self: Sized,
            F: FnMut(&Self::Item),
        {
            Inspect::new(self, f)
        }

        #[doc = r#"
            Transforms this `Stream` into a "fused" `Stream` such that after the first time
            `poll` returns `Poll::Ready(None)`, all future calls to `poll` will also return
            `Poll::Ready(None)`.

            # Examples

            ```
            # fn main() { async_std::task::block_on(async {
            #
            use async_std::prelude::*;
            use async_std::stream;

            let mut s = stream::once(1).fuse();
            assert_eq!(s.next().await, Some(1));
            assert_eq!(s.next().await, None);
            assert_eq!(s.next().await, None);
            #
            # }) }
            ```
        "#]
        fn fuse(self) -> Fuse<Self>
        where
            Self: Sized,
        {
            Fuse {
                stream: self,
                done: false,
            }
        }

        #[doc = r#"
            Creates a stream that uses a predicate to determine if an element should be yielded.

            # Examples

            Basic usage:

            ```
            # fn main() { async_std::task::block_on(async {
            #
            use std::collections::VecDeque;

            use async_std::prelude::*;

            let s: VecDeque<usize> = vec![1, 2, 3, 4].into_iter().collect();
            let mut s = s.filter(|i| i % 2 == 0);

            assert_eq!(s.next().await, Some(2));
            assert_eq!(s.next().await, Some(4));
            assert_eq!(s.next().await, None);
            #
            # }) }
            ```
        "#]
        fn filter<P>(self, predicate: P) -> Filter<Self, P, Self::Item>
        where
            Self: Sized,
            P: FnMut(&Self::Item) -> bool,
        {
            Filter::new(self, predicate)
        }

        #[doc = r#"
            Both filters and maps a stream.

            # Examples

            Basic usage:

            ```
            # fn main() { async_std::task::block_on(async {
            #
            use std::collections::VecDeque;

            use async_std::prelude::*;

            let s: VecDeque<&str> = vec!["1", "lol", "3", "NaN", "5"].into_iter().collect();

            let mut parsed = s.filter_map(|a| a.parse::<u32>().ok());

            let one = parsed.next().await;
            assert_eq!(one, Some(1));

            let three = parsed.next().await;
            assert_eq!(three, Some(3));

            let five = parsed.next().await;
            assert_eq!(five, Some(5));

            let end = parsed.next().await;
            assert_eq!(end, None);
            #
            # }) }
            ```
        "#]
        fn filter_map<B, F>(self, f: F) -> FilterMap<Self, F, Self::Item, B>
        where
            Self: Sized,
            F: FnMut(Self::Item) -> Option<B>,
        {
            FilterMap::new(self, f)
        }

        #[doc = r#"
            Returns the element that gives the minimum value with respect to the
            specified comparison function. If several elements are equally minimum,
            the first element is returned. If the stream is empty, `None` is returned.

            # Examples

            ```
            # fn main() { async_std::task::block_on(async {
            #
            use std::collections::VecDeque;

            use async_std::prelude::*;

            let s: VecDeque<usize> = vec![1, 2, 3].into_iter().collect();

            let min = s.clone().min_by(|x, y| x.cmp(y)).await;
            assert_eq!(min, Some(1));

            let min = s.min_by(|x, y| y.cmp(x)).await;
            assert_eq!(min, Some(3));

            let min = VecDeque::<usize>::new().min_by(|x, y| x.cmp(y)).await;
            assert_eq!(min, None);
            #
            # }) }
            ```
        "#]
        fn min_by<F>(
            self,
            compare: F,
        ) -> impl Future<Output = Option<Self::Item>> [MinByFuture<Self, F, Self::Item>]
        where
            Self: Sized,
            F: FnMut(&Self::Item, &Self::Item) -> Ordering,
        {
            MinByFuture::new(self, compare)
        }

        #[doc = r#"
            Returns the nth element of the stream.

            # Examples

            Basic usage:

            ```
            # fn main() { async_std::task::block_on(async {
            #
            use std::collections::VecDeque;

            use async_std::prelude::*;

            let mut s: VecDeque<usize> = vec![1, 2, 3].into_iter().collect();

            let second = s.nth(1).await;
            assert_eq!(second, Some(2));
            #
            # }) }
            ```
            Calling `nth()` multiple times:

            ```
            # fn main() { async_std::task::block_on(async {
            #
            use std::collections::VecDeque;

            use async_std::prelude::*;

            let mut s: VecDeque<usize> = vec![1, 2, 3].into_iter().collect();

            let second = s.nth(0).await;
            assert_eq!(second, Some(1));

            let second = s.nth(0).await;
            assert_eq!(second, Some(2));
            #
            # }) }
            ```
            Returning `None` if the stream finished before returning `n` elements:
            ```
            # fn main() { async_std::task::block_on(async {
            #
            use std::collections::VecDeque;

            use async_std::prelude::*;

            let mut s: VecDeque<usize> = vec![1, 2, 3].into_iter().collect();

            let fourth = s.nth(4).await;
            assert_eq!(fourth, None);
            #
            # }) }
            ```
        "#]
        fn nth(
            &mut self,
            n: usize,
        ) -> impl Future<Output = Option<Self::Item>> + '_ [NthFuture<'_, Self>]
        where
            Self: Sized,
        {
            NthFuture::new(self, n)
        }

        #[doc = r#"
            Tests if every element of the stream matches a predicate.

            `all()` takes a closure that returns `true` or `false`. It applies
            this closure to each element of the stream, and if they all return
            `true`, then so does `all()`. If any of them return `false`, it
            returns `false`.

            `all()` is short-circuiting; in other words, it will stop processing
            as soon as it finds a `false`, given that no matter what else happens,
            the result will also be `false`.

            An empty stream returns `true`.

            # Examples

            Basic usage:

            ```
            # fn main() { async_std::task::block_on(async {
            #
            use async_std::prelude::*;
            use async_std::stream;

            let mut s = stream::repeat::<u32>(42).take(3);
            assert!(s.all(|x| x ==  42).await);

            #
            # }) }
            ```

            Empty stream:

            ```
            # fn main() { async_std::task::block_on(async {
            #
            use async_std::prelude::*;
            use async_std::stream;

            let mut s = stream::empty::<u32>();
            assert!(s.all(|_| false).await);
            #
            # }) }
            ```
        "#]
        #[inline]
        fn all<F>(
            &mut self,
            f: F,
        ) -> impl Future<Output = bool> + '_ [AllFuture<'_, Self, F, Self::Item>]
        where
            Self: Unpin + Sized,
            F: FnMut(Self::Item) -> bool,
        {
            AllFuture {
                stream: self,
                result: true, // the default if the empty stream
                _marker: PhantomData,
                f,
            }
        }

        #[doc = r#"
            Searches for an element in a stream that satisfies a predicate.

            # Examples

            Basic usage:

            ```
            # fn main() { async_std::task::block_on(async {
            #
            use async_std::prelude::*;
            use std::collections::VecDeque;

            let mut s: VecDeque<usize> = vec![1, 2, 3].into_iter().collect();
            let res = s.find(|x| *x == 2).await;
            assert_eq!(res, Some(2));
            #
            # }) }
            ```

            Resuming after a first find:

            ```
            # fn main() { async_std::task::block_on(async {
            #
            use async_std::prelude::*;
            use std::collections::VecDeque;

            let mut s: VecDeque<usize> = vec![1, 2, 3].into_iter().collect();
            let res = s.find(|x| *x == 2).await;
            assert_eq!(res, Some(2));

            let next = s.next().await;
            assert_eq!(next, Some(3));
            #
            # }) }
            ```
        "#]
        fn find<P>(
            &mut self,
            p: P,
        ) -> impl Future<Output = Option<Self::Item>> + '_ [FindFuture<'_, Self, P, Self::Item>]
        where
            Self: Sized,
            P: FnMut(&Self::Item) -> bool,
        {
            FindFuture::new(self, p)
        }

        #[doc = r#"
            Applies function to the elements of stream and returns the first non-none result.

            ```
            # fn main() { async_std::task::block_on(async {
            #
            use async_std::prelude::*;
            use std::collections::VecDeque;

            let mut s: VecDeque<&str> = vec!["lol", "NaN", "2", "5"].into_iter().collect();
            let first_number = s.find_map(|s| s.parse().ok()).await;

            assert_eq!(first_number, Some(2));
            #
            # }) }
            ```
        "#]
        fn find_map<F, B>(
            &mut self,
            f: F,
        ) -> impl Future<Output = Option<B>> + '_ [FindMapFuture<'_, Self, F, Self::Item, B>]
        where
            Self: Sized,
            F: FnMut(Self::Item) -> Option<B>,
        {
            FindMapFuture::new(self, f)
        }

        #[doc = r#"
            A combinator that applies a function to every element in a stream
            producing a single, final value.

            # Examples

            Basic usage:

            ```
            # fn main() { async_std::task::block_on(async {
            #
            use async_std::prelude::*;
            use std::collections::VecDeque;

            let s: VecDeque<usize> = vec![1, 2, 3].into_iter().collect();
            let sum = s.fold(0, |acc, x| acc + x).await;

            assert_eq!(sum, 6);
            #
            # }) }
            ```
        "#]
        fn fold<B, F>(
            self,
            init: B,
            f: F,
        ) -> impl Future<Output = B> [FoldFuture<Self, F, Self::Item, B>]
        where
            Self: Sized,
            F: FnMut(B, Self::Item) -> B,
        {
            FoldFuture::new(self, init, f)
        }

        #[doc = r#"
            Call a closure on each element of the stream.

            # Examples

            ```
            # fn main() { async_std::task::block_on(async {
            #
            use async_std::prelude::*;
            use std::collections::VecDeque;
            use std::sync::mpsc::channel;

            let (tx, rx) = channel();

            let s: VecDeque<usize> = vec![1, 2, 3].into_iter().collect();
            let sum = s.for_each(move |x| tx.clone().send(x).unwrap()).await;

            let v: Vec<_> = rx.iter().collect();

            assert_eq!(v, vec![1, 2, 3]);
            #
            # }) }
            ```
        "#]
        fn for_each<F>(
            self,
            f: F,
        ) -> impl Future<Output = ()> [ForEachFuture<Self, F, Self::Item>]
        where
            Self: Sized,
            F: FnMut(Self::Item),
        {
            ForEachFuture::new(self, f)
        }

        #[doc = r#"
            Tests if any element of the stream matches a predicate.

            `any()` takes a closure that returns `true` or `false`. It applies
            this closure to each element of the stream, and if any of them return
            `true`, then so does `any()`. If they all return `false`, it
            returns `false`.

            `any()` is short-circuiting; in other words, it will stop processing
            as soon as it finds a `true`, given that no matter what else happens,
            the result will also be `true`.

            An empty stream returns `false`.

            # Examples

            Basic usage:

            ```
            # fn main() { async_std::task::block_on(async {
            #
            use async_std::prelude::*;
            use async_std::stream;

            let mut s = stream::repeat::<u32>(42).take(3);
            assert!(s.any(|x| x ==  42).await);
            #
            # }) }
            ```

            Empty stream:

            ```
            # fn main() { async_std::task::block_on(async {
            #
            use async_std::prelude::*;
            use async_std::stream;

            let mut s = stream::empty::<u32>();
            assert!(!s.any(|_| false).await);
            #
            # }) }
            ```
        "#]
        #[inline]
        fn any<F>(
            &mut self,
            f: F,
        ) -> impl Future<Output = bool> + '_ [AnyFuture<'_, Self, F, Self::Item>]
        where
            Self: Unpin + Sized,
            F: FnMut(Self::Item) -> bool,
        {
            AnyFuture {
                stream: self,
                result: false, // the default if the empty stream
                _marker: PhantomData,
                f,
            }
        }

        #[doc = r#"
            A stream adaptor similar to [`fold`] that holds internal state and produces a new
            stream.

            [`fold`]: #method.fold

            `scan()` takes two arguments: an initial value which seeds the internal state, and
            a closure with two arguments, the first being a mutable reference to the internal
            state and the second a stream element. The closure can assign to the internal state
            to share state between iterations.

            On iteration, the closure will be applied to each element of the stream and the
            return value from the closure, an `Option`, is yielded by the stream.

            ## Examples

            ```
            # fn main() { async_std::task::block_on(async {
            #
            use std::collections::VecDeque;

            use async_std::prelude::*;

            let s: VecDeque<isize> = vec![1, 2, 3].into_iter().collect();
            let mut s = s.scan(1, |state, x| {
                *state = *state * x;
                Some(-*state)
            });

            assert_eq!(s.next().await, Some(-1));
            assert_eq!(s.next().await, Some(-2));
            assert_eq!(s.next().await, Some(-6));
            assert_eq!(s.next().await, None);
            #
            # }) }
            ```
        "#]
        #[inline]
        fn scan<St, B, F>(self, initial_state: St, f: F) -> Scan<Self, St, F>
        where
            Self: Sized,
            F: FnMut(&mut St, Self::Item) -> Option<B>,
        {
            Scan::new(self, initial_state, f)
        }

        #[doc = r#"
            Combinator that `skip`s elements based on a predicate.

            Takes a closure argument. It will call this closure on every element in
            the stream and ignore elements until it returns `false`.

            After `false` is returned, `SkipWhile`'s job is over and all further
            elements in the strem are yielded.

            ## Examples

            ```
            # fn main() { async_std::task::block_on(async {
            #
            use std::collections::VecDeque;

            use async_std::prelude::*;

            let a: VecDeque<_> = vec![-1i32, 0, 1].into_iter().collect();
            let mut s = a.skip_while(|x| x.is_negative());

            assert_eq!(s.next().await, Some(0));
            assert_eq!(s.next().await, Some(1));
            assert_eq!(s.next().await, None);
            #
            # }) }
            ```
        "#]
        fn skip_while<P>(self, predicate: P) -> SkipWhile<Self, P, Self::Item>
        where
            Self: Sized,
            P: FnMut(&Self::Item) -> bool,
        {
            SkipWhile::new(self, predicate)
        }

        #[doc = r#"
            Creates a combinator that skips the first `n` elements.

            ## Examples

            ```
            # fn main() { async_std::task::block_on(async {
            #
            use std::collections::VecDeque;

            use async_std::prelude::*;

            let s: VecDeque<usize> = vec![1, 2, 3].into_iter().collect();
            let mut skipped = s.skip(2);

            assert_eq!(skipped.next().await, Some(3));
            assert_eq!(skipped.next().await, None);
            #
            # }) }
            ```
        "#]
        fn skip(self, n: usize) -> Skip<Self>
        where
            Self: Sized,
        {
            Skip::new(self, n)
        }

        #[doc = r#"
            Applies a falliable function to each element in a stream, stopping at first error and returning it.

            # Examples

            ```
            # fn main() { async_std::task::block_on(async {
            #
            use std::collections::VecDeque;
            use std::sync::mpsc::channel;
            use async_std::prelude::*;

            let (tx, rx) = channel();

            let s: VecDeque<usize> = vec![1, 2, 3].into_iter().collect();
            let s = s.try_for_each(|v| {
                if v % 2 == 1 {
                    tx.clone().send(v).unwrap();
                    Ok(())
                } else {
                    Err("even")
                }
            });

            let res = s.await;
            drop(tx);
            let values: Vec<_> = rx.iter().collect();

            assert_eq!(values, vec![1]);
            assert_eq!(res, Err("even"));
            #
            # }) }
            ```
        "#]
        fn try_for_each<F, E>(
            self,
            f: F,
        ) -> impl Future<Output = E> [TryForEeachFuture<Self, F, Self::Item, E>]
        where
            Self: Sized,
            F: FnMut(Self::Item) -> Result<(), E>,
        {
            TryForEeachFuture::new(self, f)
        }

        #[doc = r#"
            'Zips up' two streams into a single stream of pairs.

            `zip()` returns a new stream that will iterate over two other streams, returning a
            tuple where the first element comes from the first stream, and the second element
            comes from the second stream.

            In other words, it zips two streams together, into a single one.

            If either stream returns [`None`], [`poll_next`] from the zipped stream will return
            [`None`]. If the first stream returns [`None`], `zip` will short-circuit and
            `poll_next` will not be called on the second stream.

            [`None`]: https://doc.rust-lang.org/std/option/enum.Option.html#variant.None
            [`poll_next`]: #tymethod.poll_next

            ## Examples

            ```
            # fn main() { async_std::task::block_on(async {
            #
            use std::collections::VecDeque;

            use async_std::prelude::*;

            let l: VecDeque<isize> = vec![1, 2, 3].into_iter().collect();
            let r: VecDeque<isize> = vec![4, 5, 6, 7].into_iter().collect();
            let mut s = l.zip(r);

            assert_eq!(s.next().await, Some((1, 4)));
            assert_eq!(s.next().await, Some((2, 5)));
            assert_eq!(s.next().await, Some((3, 6)));
            assert_eq!(s.next().await, None);
            #
            # }) }
            ```
        "#]
        #[inline]
        fn zip<U>(self, other: U) -> Zip<Self, U>
        where
            Self: Sized + Stream,
            U: Stream,
        {
            Zip::new(self, other)
        }

        #[doc = r#"
            Transforms a stream into a collection.

            `collect()` can take anything streamable, and turn it into a relevant
            collection. This is one of the more powerful methods in the async
            standard library, used in a variety of contexts.

            The most basic pattern in which `collect()` is used is to turn one
            collection into another. You take a collection, call [`stream`] on it,
            do a bunch of transformations, and then `collect()` at the end.

            Because `collect()` is so general, it can cause problems with type
            inference. As such, `collect()` is one of the few times you'll see
            the syntax affectionately known as the 'turbofish': `::<>`. This
            helps the inference algorithm understand specifically which collection
            you're trying to collect into.

            # Examples

            ```
            # fn main() { async_std::task::block_on(async {
            #
            use async_std::prelude::*;
            use async_std::stream;

            let s = stream::repeat(9u8).take(3);
            let buf: Vec<u8> = s.collect().await;

            assert_eq!(buf, vec![9; 3]);

            // You can also collect streams of Result values
            // into any collection that implements FromStream
            let s = stream::repeat(Ok(9)).take(3);
            // We are using Vec here, but other collections
            // are supported as well
            let buf: Result<Vec<u8>, ()> = s.collect().await;

            assert_eq!(buf, Ok(vec![9; 3]));

            // The stream will stop on the first Err and
            // return that instead
            let s = stream::repeat(Err(5)).take(3);
            let buf: Result<Vec<u8>, u8> = s.collect().await;

            assert_eq!(buf, Err(5));
            #
            # }) }
            ```

            [`stream`]: trait.Stream.html#tymethod.next
        "#]
        #[cfg(any(feature = "unstable", feature = "docs"))]
        #[cfg_attr(feature = "docs", doc(cfg(unstable)))]
        #[must_use = "if you really need to exhaust the iterator, consider `.for_each(drop)` instead (TODO)"]
        fn collect<'a, B>(
            self,
        ) -> impl Future<Output = B> + 'a [Pin<Box<dyn Future<Output = B> + 'a>>]
        where
            Self: Sized + 'a,
            B: FromStream<Self::Item>,
        {
            FromStream::from_stream(self)
        }

        #[doc = r#"
            Combines multiple streams into a single stream of all their outputs.

            Items are yielded as soon as they're received, and the stream continues yield until both
            streams have been exhausted.

            # Examples

            ```
            # async_std::task::block_on(async {
            use async_std::prelude::*;
            use async_std::stream;

            let a = stream::once(1u8);
            let b = stream::once(2u8);
            let c = stream::once(3u8);

            let mut s = a.merge(b).merge(c);

            assert_eq!(s.next().await, Some(1u8));
            assert_eq!(s.next().await, Some(2u8));
            assert_eq!(s.next().await, Some(3u8));
            assert_eq!(s.next().await, None);
            # });
            ```
        "#]
        #[cfg(any(feature = "unstable", feature = "docs"))]
        #[cfg_attr(feature = "docs", doc(cfg(unstable)))]
        fn merge<U>(self, other: U) -> Merge<Self, U>
        where
            Self: Sized,
            U: Stream<Item = Self::Item> + Sized,
        {
            Merge::new(self, other)
        }

        #[doc = r#"
            Lexicographically compares the elements of this `Stream` with those
            of another.

            # Examples

            ```
            # fn main() { async_std::task::block_on(async {
            #
            use async_std::prelude::*;
            use std::collections::VecDeque;

            use std::cmp::Ordering;

            let s1 = VecDeque::from(vec![1]);
            let s2 = VecDeque::from(vec![1, 2]);
            let s3 = VecDeque::from(vec![1, 2, 3]);
            let s4 = VecDeque::from(vec![1, 2, 4]);
            assert_eq!(s1.clone().partial_cmp(s1.clone()).await, Some(Ordering::Equal));
            assert_eq!(s1.clone().partial_cmp(s2.clone()).await, Some(Ordering::Less));
            assert_eq!(s2.clone().partial_cmp(s1.clone()).await, Some(Ordering::Greater));       
            assert_eq!(s3.clone().partial_cmp(s4.clone()).await, Some(Ordering::Less));
            assert_eq!(s4.clone().partial_cmp(s3.clone()).await, Some(Ordering::Greater));                             
            #
            # }) }
            ```
        "#]
        fn partial_cmp<S>(
           self,
           other: S
        ) -> impl Future<Output = Option<Ordering>>  [PartialCmpFuture<Self, S>]
        where
            Self: Sized + Stream,
            S: Stream,
            <Self as Stream>::Item: PartialOrd<S::Item>,
        {
            PartialCmpFuture::new(self, other)
        }

        #[doc = r#"
            Determines if the elements of this `Stream` are lexicographically
<<<<<<< HEAD
            greater than or equal to those of another.
            
            # Examples
=======
            greater than those of another.

            # Examples

>>>>>>> 5f7238ee
            ```
            # fn main() { async_std::task::block_on(async {
            #
            use async_std::prelude::*;
            use std::collections::VecDeque;
<<<<<<< HEAD
                        
            let single:     VecDeque<isize> = vec![1].into_iter().collect();
            let single_gt:  VecDeque<isize> = vec![10].into_iter().collect();
            let multi:      VecDeque<isize> = vec![1,2].into_iter().collect();
            let multi_gt:   VecDeque<isize> = vec![1,5].into_iter().collect();

            assert_eq!(single.clone().ge(single.clone()).await, true);
            assert_eq!(single_gt.clone().ge(single.clone()).await, true);

            assert_eq!(multi.clone().ge(single_gt.clone()).await, false);
            assert_eq!(multi_gt.clone().ge(multi.clone()).await, true);
            

            #
            # }) }
            ```
        "#]
        fn ge<S>(
           self,
           other: S
        ) -> impl Future<Output = bool> [GeFuture<Self, S>]
=======

            let single = VecDeque::from(vec![1]);
            let single_gt = VecDeque::from(vec![10]);
            let multi = VecDeque::from(vec![1,2]);
            let multi_gt = VecDeque::from(vec![1,5]);
            assert_eq!(single.clone().gt(single.clone()).await, false);
            assert_eq!(single_gt.clone().gt(single.clone()).await, true);
            assert_eq!(multi.clone().gt(single_gt.clone()).await, false);
            assert_eq!(multi_gt.clone().gt(multi.clone()).await, true);
            #
            # }) }
            ```
        "#]
        fn gt<S>(
           self,
           other: S
        ) -> impl Future<Output = bool> [GtFuture<Self, S>]
        where
            Self: Sized + Stream,
            S: Stream,
            <Self as Stream>::Item: PartialOrd<S::Item>,
        {
            GtFuture::new(self, other)
        }

        #[doc = r#"
            Determines if the elements of this `Stream` are lexicographically
            less or equal to those of another.

            # Examples

            ```
            # fn main() { async_std::task::block_on(async {
            #
            use async_std::prelude::*;
            use std::collections::VecDeque;

            let single = VecDeque::from(vec![1]);
            let single_gt = VecDeque::from(vec![10]);
            let multi = VecDeque::from(vec![1,2]);
            let multi_gt = VecDeque::from(vec![1,5]);
            assert_eq!(single.clone().le(single.clone()).await, true);
            assert_eq!(single.clone().le(single_gt.clone()).await, true);
            assert_eq!(multi.clone().le(single_gt.clone()).await, true);
            assert_eq!(multi_gt.clone().le(multi.clone()).await, false);
            #
            # }) }
            ```
        "#]
        fn le<S>(
           self,
           other: S
        ) -> impl Future<Output = bool> [LeFuture<Self, S>]
        where
            Self: Sized + Stream,
            S: Stream,
            <Self as Stream>::Item: PartialOrd<S::Item>,
        {
            LeFuture::new(self, other)
        }

        #[doc = r#"
            Determines if the elements of this `Stream` are lexicographically
            less than those of another.

            # Examples

            ```
            # fn main() { async_std::task::block_on(async {
            #
            use async_std::prelude::*;
            use std::collections::VecDeque;

            let single = VecDeque::from(vec![1]);
            let single_gt = VecDeque::from(vec![10]);
            let multi = VecDeque::from(vec![1,2]);
            let multi_gt = VecDeque::from(vec![1,5]);

            assert_eq!(single.clone().lt(single.clone()).await, false);
            assert_eq!(single.clone().lt(single_gt.clone()).await, true);
            assert_eq!(multi.clone().lt(single_gt.clone()).await, true);
            assert_eq!(multi_gt.clone().lt(multi.clone()).await, false);
            #
            # }) }
            ```
        "#]
        fn lt<S>(
           self,
           other: S
        ) -> impl Future<Output = bool> [LtFuture<Self, S>]
>>>>>>> 5f7238ee
        where
            Self: Sized + Stream,
            S: Stream,
            <Self as Stream>::Item: PartialOrd<S::Item>,
        {
<<<<<<< HEAD
            GeFuture::new(self, other)
=======
            LtFuture::new(self, other)
>>>>>>> 5f7238ee
        }
    }

    impl<S: Stream + Unpin + ?Sized> Stream for Box<S> {
        type Item = S::Item;

        fn poll_next(self: Pin<&mut Self>, cx: &mut Context<'_>) -> Poll<Option<Self::Item>> {
            unreachable!("this impl only appears in the rendered docs")
        }
    }

    impl<S: Stream + Unpin + ?Sized> Stream for &mut S {
        type Item = S::Item;

        fn poll_next(self: Pin<&mut Self>, cx: &mut Context<'_>) -> Poll<Option<Self::Item>> {
            unreachable!("this impl only appears in the rendered docs")
        }
    }

    impl<P> Stream for Pin<P>
    where
        P: DerefMut + Unpin,
        <P as Deref>::Target: Stream,
    {
        type Item = <<P as Deref>::Target as Stream>::Item;

        fn poll_next(self: Pin<&mut Self>, cx: &mut Context<'_>) -> Poll<Option<Self::Item>> {
            unreachable!("this impl only appears in the rendered docs")
        }
    }

    impl<T: Unpin> Stream for std::collections::VecDeque<T> {
        type Item = T;

        fn poll_next(self: Pin<&mut Self>, cx: &mut Context<'_>) -> Poll<Option<Self::Item>> {
            unreachable!("this impl only appears in the rendered docs")
        }
    }

    impl<S: Stream> Stream for std::panic::AssertUnwindSafe<S> {
        type Item = S::Item;

        fn poll_next(self: Pin<&mut Self>, cx: &mut Context<'_>) -> Poll<Option<Self::Item>> {
            unreachable!("this impl only appears in the rendered docs")
        }
    }
}<|MERGE_RESOLUTION|>--- conflicted
+++ resolved
@@ -32,11 +32,8 @@
 mod fold;
 mod for_each;
 mod fuse;
-<<<<<<< HEAD
 mod ge;
-=======
 mod gt;
->>>>>>> 5f7238ee
 mod inspect;
 mod le;
 mod lt;
@@ -62,13 +59,10 @@
 use find_map::FindMapFuture;
 use fold::FoldFuture;
 use for_each::ForEachFuture;
-<<<<<<< HEAD
 use ge::GeFuture;
-=======
 use gt::GtFuture;
 use le::LeFuture;
 use lt::LtFuture;
->>>>>>> 5f7238ee
 use min_by::MinByFuture;
 use next::NextFuture;
 use nth::NthFuture;
@@ -1276,37 +1270,27 @@
             PartialCmpFuture::new(self, other)
         }
 
+
         #[doc = r#"
             Determines if the elements of this `Stream` are lexicographically
-<<<<<<< HEAD
             greater than or equal to those of another.
-            
-            # Examples
-=======
-            greater than those of another.
-
-            # Examples
-
->>>>>>> 5f7238ee
-            ```
-            # fn main() { async_std::task::block_on(async {
-            #
-            use async_std::prelude::*;
-            use std::collections::VecDeque;
-<<<<<<< HEAD
-                        
+
+            # Examples
+
+            ```
+            # fn main() { async_std::task::block_on(async {
+            #
+            use async_std::prelude::*;
+            use std::collections::VecDeque;
+
             let single:     VecDeque<isize> = vec![1].into_iter().collect();
             let single_gt:  VecDeque<isize> = vec![10].into_iter().collect();
             let multi:      VecDeque<isize> = vec![1,2].into_iter().collect();
             let multi_gt:   VecDeque<isize> = vec![1,5].into_iter().collect();
-
             assert_eq!(single.clone().ge(single.clone()).await, true);
             assert_eq!(single_gt.clone().ge(single.clone()).await, true);
-
             assert_eq!(multi.clone().ge(single_gt.clone()).await, false);
             assert_eq!(multi_gt.clone().ge(multi.clone()).await, true);
-            
-
             #
             # }) }
             ```
@@ -1315,7 +1299,25 @@
            self,
            other: S
         ) -> impl Future<Output = bool> [GeFuture<Self, S>]
-=======
+        where
+            Self: Sized + Stream,
+            S: Stream,
+            <Self as Stream>::Item: PartialOrd<S::Item>,
+        {
+            GeFuture::new(self, other)
+        }
+
+        #[doc = r#"
+            Determines if the elements of this `Stream` are lexicographically
+            greater than those of another.
+
+            # Examples
+
+            ```
+            # fn main() { async_std::task::block_on(async {
+            #
+            use async_std::prelude::*;
+            use std::collections::VecDeque;
 
             let single = VecDeque::from(vec![1]);
             let single_gt = VecDeque::from(vec![10]);
@@ -1406,17 +1408,12 @@
            self,
            other: S
         ) -> impl Future<Output = bool> [LtFuture<Self, S>]
->>>>>>> 5f7238ee
         where
             Self: Sized + Stream,
             S: Stream,
             <Self as Stream>::Item: PartialOrd<S::Item>,
         {
-<<<<<<< HEAD
-            GeFuture::new(self, other)
-=======
             LtFuture::new(self, other)
->>>>>>> 5f7238ee
         }
     }
 
