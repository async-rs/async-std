--- conflicted
+++ resolved
@@ -1,4 +1,5 @@
 use core::future::Future;
+use core::marker::PhantomData;
 use core::pin::Pin;
 use core::task::{Context, Poll};
 
@@ -6,7 +7,6 @@
 
 #[doc(hidden)]
 #[allow(missing_debug_implementations)]
-<<<<<<< HEAD
 pub struct FindMapFuture<'a, S, F, Fut, T, B> {
     stream: &'a mut S,
     f: F,
@@ -33,23 +33,7 @@
 
 impl<S: Unpin, F, Fut: Unpin, T, B> Unpin for FindMapFuture<'_, S, F, Fut, T, B> {}
 
-impl<'a, S, B, F, Fut> Future for FindMapFuture<'a, S, F, Fut, S::Item, B>
-=======
-pub struct FindMapFuture<'a, S, F> {
-    stream: &'a mut S,
-    f: F,
-}
-
-impl<'a, S, F> FindMapFuture<'a, S, F> {
-    pub(super) fn new(stream: &'a mut S, f: F) -> Self {
-        Self { stream, f }
-    }
-}
-
-impl<S: Unpin, F> Unpin for FindMapFuture<'_, S, F> {}
-
-impl<'a, S, B, F> Future for FindMapFuture<'a, S, F>
->>>>>>> fc4e4725
+impl<'a, S, F, Fut, B> Future for FindMapFuture<'a, S, F, Fut, S::Item, B>
 where
     S: Stream + Unpin + Sized,
     F: FnMut(S::Item) -> Fut,
