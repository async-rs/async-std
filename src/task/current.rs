--- conflicted
+++ resolved
@@ -22,9 +22,7 @@
 /// #
 /// # })
 /// ```
-<<<<<<< HEAD
-#[must_use] pub fn current() -> Task {
-=======
+#[must_use]
 pub fn current() -> Task {
     try_current().expect("`task::current()` called outside the context of a task")
 }
@@ -47,6 +45,5 @@
 /// }
 /// ```
 pub fn try_current() -> Option<Task> {
->>>>>>> 4049f132
     TaskLocalsWrapper::get_current(|t| t.task().clone())
 }