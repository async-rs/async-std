--- conflicted
+++ resolved
@@ -4,13 +4,7 @@
 
 use cfg_if::cfg_if;
 
-<<<<<<< HEAD
-use crate::io;
-=======
-use crate::future;
 use crate::io::{self, Read, Write};
-use crate::net::driver::Watcher;
->>>>>>> f922e9c0
 use crate::net::ToSocketAddrs;
 use crate::task::{Context, Poll};
 
@@ -304,21 +298,7 @@
     }
 }
 
-<<<<<<< HEAD
-impl AsyncWrite for TcpStream {
-=======
-impl Read for &TcpStream {
-    fn poll_read(
-        self: Pin<&mut Self>,
-        cx: &mut Context<'_>,
-        buf: &mut [u8],
-    ) -> Poll<io::Result<usize>> {
-        self.watcher.poll_read_with(cx, |mut inner| inner.read(buf))
-    }
-}
-
 impl Write for TcpStream {
->>>>>>> f922e9c0
     fn poll_write(
         self: Pin<&mut Self>,
         cx: &mut Context<'_>,
@@ -344,10 +324,9 @@
     }
 }
 
-<<<<<<< HEAD
 cfg_if! {
     if #[cfg(not(target_os = "unknown"))] {
-        impl AsyncRead for &TcpStream {
+        impl Read for &TcpStream {
             fn poll_read(
                 self: Pin<&mut Self>,
                 cx: &mut Context<'_>,
@@ -356,19 +335,8 @@
                 self.inner.watcher.poll_read_with(cx, |mut inner| inner.read(buf))
             }
         }
-=======
-impl Write for &TcpStream {
-    fn poll_write(
-        self: Pin<&mut Self>,
-        cx: &mut Context<'_>,
-        buf: &[u8],
-    ) -> Poll<io::Result<usize>> {
-        self.watcher
-            .poll_write_with(cx, |mut inner| inner.write(buf))
-    }
->>>>>>> f922e9c0
-
-        impl AsyncWrite for &TcpStream {
+
+        impl Write for &TcpStream {
             fn poll_write(
                 self: Pin<&mut Self>,
                 cx: &mut Context<'_>,
@@ -388,7 +356,7 @@
         }
 
     } else {
-        impl AsyncRead for &TcpStream {
+        impl Read for &TcpStream {
             fn poll_read(
                 self: Pin<&mut Self>,
                 _: &mut Context<'_>,
@@ -398,7 +366,7 @@
             }
         }
 
-        impl AsyncWrite for &TcpStream {
+        impl Write for &TcpStream {
             fn poll_write(
                 self: Pin<&mut Self>,
                 _: &mut Context<'_>,
