[package]
name = "async-std"
version = "0.99.4"
authors = [
  "Stjepan Glavina <stjepang@gmail.com>",
  "The async-std Project Developers",
]
edition = "2018"
license = "Apache-2.0/MIT"
repository = "https://github.com/async-rs/async-std"
homepage = "https://github.com/async-rs/async-std"
documentation = "https://docs.rs/async-std"
description = "Async version of the Rust standard library"
keywords = ["async", "await", "future", "std", "task"]
categories = ["asynchronous", "concurrency", "network-programming"]
readme = "README.md"

[package.metadata.docs.rs]
features = ["docs"]
rustdoc-args = ["--cfg", "feature=\"docs\""]

[features]
docs = []
unstable = []

[dependencies]
async-task = "1.0.0"
cfg-if = "0.1.9"
crossbeam-channel = "0.3.9"
futures-core-preview = "0.3.0-alpha.18"
futures-io-preview = "0.3.0-alpha.18"
futures-timer = "0.4.0"
<<<<<<< HEAD
lazy_static = "1.4.0"
=======
lazy_static = "1.3.0"
>>>>>>> a8a2ae9e
log = { version = "0.4.8", features = ["kv_unstable"] }
memchr = "2.2.1"
mio = "0.6.19"
mio-uds = "0.6.7"
num_cpus = "1.10.1"
pin-utils = "0.1.0-alpha.4"
slab = "0.4.2"

[dev-dependencies]
femme = "1.2.0"
surf = "1.0.2"
tempdir = "0.3.7"

[dev-dependencies.futures-preview]
version = "0.3.0-alpha.18"
features = ["std", "nightly", "async-await"]<|MERGE_RESOLUTION|>--- conflicted
+++ resolved
@@ -30,11 +30,7 @@
 futures-core-preview = "0.3.0-alpha.18"
 futures-io-preview = "0.3.0-alpha.18"
 futures-timer = "0.4.0"
-<<<<<<< HEAD
 lazy_static = "1.4.0"
-=======
-lazy_static = "1.3.0"
->>>>>>> a8a2ae9e
 log = { version = "0.4.8", features = ["kv_unstable"] }
 memchr = "2.2.1"
 mio = "0.6.19"
