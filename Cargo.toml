--- conflicted
+++ resolved
@@ -31,15 +31,9 @@
 broadcaster = { version = "0.2.6", optional = true, default-features = false, features = ["default-channels"] }
 crossbeam-channel = "0.3.9"
 crossbeam-deque = "0.7.1"
-<<<<<<< HEAD
-crossbeam-utils = "0.7.3"
-futures-core-preview = "=0.3.0-alpha.19"
-futures-io-preview = "=0.3.0-alpha.19"
-=======
 crossbeam-utils = "0.6.6"
 futures-core = "0.3.0"
 futures-io = "0.3.0"
->>>>>>> d0760147
 futures-timer = "1.0.2"
 kv-log-macro = "1.0.4"
 log = { version = "0.4.8", features = ["kv_unstable"] }
